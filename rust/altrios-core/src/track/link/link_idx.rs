--- conflicted
+++ resolved
@@ -13,11 +13,8 @@
     }
 )]
 #[derive(Clone, Copy, Debug, PartialEq, Eq, PartialOrd, Ord, Default, SerdeAPI)]
-<<<<<<< HEAD
-/// TODO: Geordie, put a doc string here
-=======
 /// See [supplementary documentation.](https://nrel.github.io/altrios/doc/rail-network.html)
->>>>>>> 7cef2e21
+// TODO: Geordie, put a doc string here
 pub struct LinkIdx {
     #[api(skip_set)]
     idx: u32,
