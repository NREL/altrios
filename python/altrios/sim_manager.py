--- conflicted
+++ resolved
@@ -73,19 +73,6 @@
         train_planner_config.loco_info, scenario_year
     )
     train_planner_config.simulation_days = simulation_days + 2 * warm_start_days
-<<<<<<< HEAD
-        
-=======
-
-    # TODO mbruchon: un-comment this and move it out into rollout.py so rollouts still work
-    # if loco_pool is None: loco_pool = planner.data_prep.build_locopool(
-    #        config = train_planner_config,
-    #       method="shares_twoway",
-    #        shares=[1-target_bel_share, target_bel_share],
-    #        demand_file=demand_file
-    #       )
-
->>>>>>> b9f7adcd
     t0_ptc = time.perf_counter()
     (
         train_consist_plan,
