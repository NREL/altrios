--- conflicted
+++ resolved
@@ -60,14 +60,6 @@
 
     for loc_name in location_map:
         for loc in location_map[loc_name]:
-<<<<<<< HEAD
-            if loc.link_idx.idx >= len(network):
-                raise ValueError(
-                    "Location "
-                    + loc.location_id
-                    + " with link index "
-                    + str(loc.link_idx.idx)
-=======
             loc_dict = loc.to_pydict()
             if loc_dict["Link Index"] >= len(network):
                 raise ValueError(
@@ -75,7 +67,6 @@
                     + loc_dict["Location ID"]
                     + " with link index "
                     + str(loc_dict["Link Index"])
->>>>>>> b9f7adcd
                     + " is invalid for network!"
                 )
 
@@ -135,13 +126,9 @@
         False,
         False,
     )
-<<<<<<< HEAD
-    timed_paths: List[List[alt.LinkIdxTime]] = [tp.tolist() for tp in timed_paths]
-=======
     timed_paths: List[List[alt.LinkIdxTime]] = [  # type: ignore[no-redef]
         tp.to_pydict() for tp in timed_paths
     ]
->>>>>>> b9f7adcd
 
     t1_disp = time.perf_counter()
     if debug:
@@ -154,21 +141,6 @@
     train_times = pl.DataFrame(
         {
             "Train_ID": pl.Series(
-<<<<<<< HEAD
-                [int(sim.train_id) for sim in speed_limit_train_sims], dtype=pl.Int32
-            ).cast(pl.UInt32),
-            "Origin_ID": pl.Series(
-                [sim.origs[0].location_id for sim in speed_limit_train_sims], dtype=str
-            ),
-            "Destination_ID": pl.Series(
-                [sim.dests[0].location_id for sim in speed_limit_train_sims], dtype=str
-            ),
-            "Departure_Time_Actual_Hr": pl.Series(
-                [this[0].time_hours for this in timed_paths], dtype=pl.Float64
-            ),
-            "Arrival_Time_Actual_Hr": pl.Series(
-                [this[len(this) - 1].time_hours for this in timed_paths],
-=======
                 [int(sim["train_id"]) for sim in slts_dicts], dtype=pl.Int32
             ).cast(pl.UInt32),
             "Origin_ID": pl.Series(
@@ -185,7 +157,6 @@
             ),
             "Arrival_Time_Actual_Hr": pl.Series(
                 [this[len(this) - 1]["time_seconds"] / 3_600 for this in timed_paths],
->>>>>>> b9f7adcd
                 dtype=pl.Float64,
             ),
         }
@@ -203,16 +174,6 @@
         )
     train_consist_plan = train_consist_plan.with_columns(
         (pl.col("Train_ID").rank("dense") - 1).alias("TrainSimVec_Index")
-<<<<<<< HEAD
-    )
-    # speed_limit_train_sims is 0-indexed but Train_ID starts at 1
-    to_keep = train_consist_plan.unique(subset=["Train_ID"]).to_series().sort()
-    for sim in speed_limit_train_sims:
-        alt.set_param_from_path(sim, "simulation_days", simulation_days)
-    train_sims = alt.SpeedLimitTrainSimVec(
-        [speed_limit_train_sims[i - 1] for i in to_keep]
-    )
-=======
     )
     # speed_limit_train_sims is 0-indexed but Train_ID starts at 1
     to_keep = train_consist_plan.unique(subset=["Train_ID"]).to_series().sort()
@@ -224,7 +185,6 @@
     train_sims = alt.SpeedLimitTrainSimVec(
         [speed_limit_train_sims[i - 1] for i in to_keep]
     )
->>>>>>> b9f7adcd
     timed_paths = [timed_paths[i - 1] for i in to_keep]
 
     return (
