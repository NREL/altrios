use super::environment::TemperatureTrace;
use super::{braking_point::BrakingPoints, friction_brakes::*, train_imports::*};
use crate::imports::*;
use crate::track::link::network::Network;
use crate::track::{LinkPoint, Location};

#[serde_api]
#[derive(Debug, Default, Clone, Copy, PartialEq, Serialize, Deserialize)]
#[cfg_attr(feature = "pyo3", pyclass(module = "altrios", subclass, eq))]
pub struct LinkIdxTime {
    pub link_idx: LinkIdx,
    pub time: si::Time,
}

#[pyo3_api]
impl LinkIdxTime {
    #[new]
    fn __new__(link_idx: LinkIdx, time_seconds: f64) -> Self {
        Self::new(link_idx, time_seconds * uc::S)
    }
}

impl Init for LinkIdxTime {}
impl SerdeAPI for LinkIdxTime {}

impl LinkIdxTime {
    pub fn new(link_idx: LinkIdx, time: si::Time) -> Self {
        Self { link_idx, time }
    }
}

#[serde_api]
#[derive(Debug, Default, Clone, PartialEq, Serialize, Deserialize)]
#[cfg_attr(feature = "pyo3", pyclass(module = "altrios", subclass, eq))]
/// Struct that contains a `Vec<LinkIdxTime>` for the purpose of providing `SerdeAPI` for
/// `Vec<LinkIdxTime>` in Python
pub struct TimedLinkPath(pub Vec<LinkIdxTime>);

#[pyo3_api]
impl TimedLinkPath {}

impl Init for TimedLinkPath {}
impl SerdeAPI for TimedLinkPath {}

impl TimedLinkPath {
    /// Implement the non-Python `new` method.
    pub fn new(value: Vec<LinkIdxTime>) -> Self {
        Self(value)
    }
}

impl AsRef<[LinkIdxTime]> for TimedLinkPath {
    fn as_ref(&self) -> &[LinkIdxTime] {
        &self.0
    }
}

impl From<&Vec<LinkIdxTime>> for TimedLinkPath {
    fn from(value: &Vec<LinkIdxTime>) -> Self {
        Self(value.to_vec())
    }
}

#[serde_api]
#[derive(Clone, Debug, Serialize, Deserialize, PartialEq)]
#[cfg_attr(feature = "pyo3", pyclass(module = "altrios", subclass, eq))]
/// Train simulation in which speed is allowed to vary according to train capabilities and speed
/// limit.  Note that this is not guaranteed to produce identical results to [super::SetSpeedTrainSim]
/// because of differences in braking controls but should generally be very close (i.e. error in cumulative
/// fuel/battery energy should be less than 0.1%)
pub struct SpeedLimitTrainSim {
    pub train_id: String,
    pub origs: Vec<Location>,
    pub dests: Vec<Location>,
    // #[has_state]
    pub loco_con: Consist,
    /// Number of railcars by type on the train
    pub n_cars_by_type: HashMap<String, u32>,
    #[serde(default)]
    pub state: TrainState,

    pub train_res: TrainRes,

    pub path_tpc: PathTpc,

    pub braking_points: BrakingPoints,
    // #[has_state]
    pub fric_brake: FricBrake,
    /// Custom vector of [Self::state]
    #[serde(default)]
    pub history: TrainStateHistoryVec,

    save_interval: Option<usize>,
    simulation_days: Option<i32>,
    scenario_year: Option<i32>,
    /// Time-dependent temperature at sea level that can be corrected for
    /// altitude using a standard model
    temp_trace: Option<TemperatureTrace>,
}

#[pyo3_api]
impl SpeedLimitTrainSim {
    #[pyo3(name = "set_save_interval")]
    #[pyo3(signature = (save_interval=None))]
    /// Set save interval and cascade to nested components.
    fn set_save_interval_py(&mut self, save_interval: Option<usize>) {
        self.set_save_interval(save_interval);
    }

    #[pyo3(name = "get_save_interval")]
    fn get_save_interval_py(&self) -> anyhow::Result<Option<usize>> {
        Ok(self.get_save_interval())
    }

    #[pyo3(name = "get_kilometers")]
    pub fn get_kilometers_py(&self, annualize: bool) -> anyhow::Result<f64> {
        self.get_kilometers(annualize)
    }

    #[pyo3(name = "get_megagram_kilometers")]
    pub fn get_megagram_kilometers_py(&self, annualize: bool) -> anyhow::Result<f64> {
        self.get_megagram_kilometers(annualize)
    }

    #[pyo3(name = "get_car_kilometers")]
    pub fn get_car_kilometers_py(&self, annualize: bool) -> anyhow::Result<f64> {
        self.get_car_kilometers(annualize)
    }

    #[pyo3(name = "get_cars_moved")]
    pub fn get_cars_moved_py(&self, annualize: bool) -> f64 {
        self.get_cars_moved(annualize)
    }

    #[pyo3(name = "get_res_kilometers")]
    pub fn get_res_kilometers_py(&mut self, annualize: bool) -> anyhow::Result<f64> {
        self.get_res_kilometers(annualize)
    }

    #[pyo3(name = "get_non_res_kilometers")]
    pub fn get_non_res_kilometers_py(&mut self, annualize: bool) -> anyhow::Result<f64> {
        self.get_non_res_kilometers(annualize)
    }

    #[pyo3(name = "get_net_energy_res_joules")]
    pub fn get_net_energy_res_py(&self, annualize: bool) -> anyhow::Result<f64> {
        Ok(self.get_net_energy_res(annualize)?.get::<si::joule>())
    }

    #[pyo3(name = "get_energy_fuel_joules")]
    pub fn get_energy_fuel_py(&self, annualize: bool) -> anyhow::Result<f64> {
        Ok(self.get_energy_fuel(annualize)?.get::<si::joule>())
    }

    #[pyo3(name = "get_energy_fuel_soc_corrected_joules")]
    pub fn get_energy_fuel_soc_corrected_py(&self) -> anyhow::Result<f64> {
        Ok(self
            .get_energy_fuel_soc_corrected()
            .map_err(|err| anyhow!("{:?}", err))?
            .get::<si::joule>())
    }

    #[pyo3(name = "walk")]
    fn walk_py(&mut self) -> anyhow::Result<()> {
        self.walk()
    }

    #[staticmethod]
    #[pyo3(name = "valid")]
    fn valid_py() -> Self {
        Self::valid()
    }

    #[pyo3(name = "extend_path")]
    pub fn extend_path_py(
        &mut self,
        network_file_path: String,
        link_path: Vec<LinkIdx>,
    ) -> anyhow::Result<()> {
        let network = Vec::<Link>::from_file(network_file_path, false).unwrap();

        self.extend_path(&network, &link_path)?;
        Ok(())
    }

    #[pyo3(name = "walk_timed_path")]
    pub fn walk_timed_path_py(
        &mut self,
        network: &Bound<PyAny>,
        timed_path: &Bound<PyAny>,
    ) -> anyhow::Result<()> {
        let network = match network.extract::<Network>() {
            Ok(n) => n,
            Err(_) => {
                let n = network
                    .extract::<Vec<Link>>()
                    .map_err(|_| anyhow!("{}", format_dbg!()))?;
                Network(Default::default(), n)
            }
        };

        let timed_path = match timed_path.extract::<TimedLinkPath>() {
            Ok(tp) => tp,
            Err(_) => {
                let tp = timed_path
                    .extract::<Vec<LinkIdxTime>>()
                    .map_err(|_| anyhow!("{}", format_dbg!()))?;
                TimedLinkPath(tp)
            }
        };
        self.walk_timed_path(&network, timed_path)
    }
}

pub struct SpeedLimitTrainSimBuilder {
    pub train_id: String,
    pub origs: Vec<Location>,
    pub dests: Vec<Location>,
    pub loco_con: Consist,
    /// Number of railcars by type on the train
    pub n_cars_by_type: HashMap<String, u32>,
    pub state: TrainState,
    pub train_res: TrainRes,
    pub path_tpc: PathTpc,
    pub fric_brake: FricBrake,
    pub save_interval: Option<usize>,
    pub simulation_days: Option<i32>,
    pub scenario_year: Option<i32>,
    /// Time-dependent temperature at sea level that can be corrected for altitude using a standard model
    pub temp_trace: Option<TemperatureTrace>,
}

impl From<SpeedLimitTrainSimBuilder> for SpeedLimitTrainSim {
    fn from(value: SpeedLimitTrainSimBuilder) -> Self {
        SpeedLimitTrainSim {
            train_id: value.train_id,
            origs: value.origs,
            dests: value.dests,
            loco_con: value.loco_con,
            n_cars_by_type: value.n_cars_by_type,
            state: value.state,
            train_res: value.train_res,
            path_tpc: value.path_tpc,
            braking_points: Default::default(),
            fric_brake: value.fric_brake,
            history: Default::default(),
            save_interval: value.save_interval,
            simulation_days: value.simulation_days,
            scenario_year: value.scenario_year,
            temp_trace: value.temp_trace,
        }
    }
}

impl SpeedLimitTrainSim {
    /// Returns the scaling factor to be used when converting partial-year
    /// simulations to a full year of output metrics.
    pub fn get_scaling_factor(&self, annualize: bool) -> f64 {
        if annualize {
            match self.simulation_days {
                Some(val) => 365.25 / val as f64,
                None => 365.25,
            }
        } else {
            1.0
        }
    }

    pub fn get_kilometers(&self, annualize: bool) -> anyhow::Result<f64> {
        Ok(self
            .state
            .total_dist
            .get_fresh(|| format_dbg!())?
            .get::<si::kilometer>()
            * self.get_scaling_factor(annualize))
    }

    pub fn get_megagram_kilometers(&self, annualize: bool) -> anyhow::Result<f64> {
        Ok(self
            .state
            .mass_freight
            .get_fresh(|| format_dbg!())?
            .get::<si::megagram>()
            * self
                .state
                .total_dist
                .get_fresh(|| format_dbg!())?
                .get::<si::kilometer>()
            * self.get_scaling_factor(annualize))
    }

    pub fn get_car_kilometers(&self, annualize: bool) -> anyhow::Result<f64> {
        let n_cars = self.get_cars_moved(annualize);
        // Note: n_cars already includes an annualization scaling factor; no need to multiply twice.
        Ok(self
            .state
            .total_dist
            .get_fresh(|| format_dbg!())?
            .get::<si::kilometer>()
            * n_cars)
    }

    pub fn get_cars_moved(&self, annualize: bool) -> f64 {
        let n_cars: f64 = self.n_cars_by_type.values().fold(0, |acc, n| *n + acc) as f64;
        n_cars * self.get_scaling_factor(annualize)
    }

    pub fn get_res_kilometers(&mut self, annualize: bool) -> anyhow::Result<f64> {
        let n_res = self.loco_con.n_res_equipped() as f64;
        Ok(self
            .state
            .total_dist
            .get_fresh(|| format_dbg!())?
            .get::<si::kilometer>()
            * n_res
            * self.get_scaling_factor(annualize))
    }

    pub fn get_non_res_kilometers(&mut self, annualize: bool) -> anyhow::Result<f64> {
        let n_res = self.loco_con.n_res_equipped() as usize;
        Ok(self
            .state
            .total_dist
            .get_fresh(|| format_dbg!())?
            .get::<si::kilometer>()
            * ((self.loco_con.loco_vec.len() - n_res) as f64)
            * self.get_scaling_factor(annualize))
    }

    pub fn get_energy_fuel(&self, annualize: bool) -> anyhow::Result<si::Energy> {
        Ok(self.loco_con.get_energy_fuel()? * self.get_scaling_factor(annualize))
    }

    /// Returns total fuel and fuel-equivalent battery energy used for consist
    pub fn get_energy_fuel_soc_corrected(&self) -> anyhow::Result<si::Energy> {
        if self.save_interval != Some(1) && self.history.is_empty() {
            bail!("Expected `save_interval = Some(1)` and non-empty history");
        }

        let eta_eng_mean_consist = {
            let mut energy_fuel_consist = si::Energy::ZERO;
            let mut energy_fc_shaft_consist = si::Energy::ZERO;
            for loco in self.loco_con.loco_vec.clone() {
                if let Some(fc) = loco.fuel_converter() {
                    energy_fuel_consist += *fc.state.energy_fuel.get_fresh(|| format_dbg!())?;
                    energy_fc_shaft_consist +=
                        *fc.state.energy_shaft.get_fresh(|| format_dbg!())?;
                }
            }
            energy_fc_shaft_consist / energy_fuel_consist
        };

        let mut loco_con_res_fuel_equiv = si::Energy::ZERO;
        for loco in self.loco_con.loco_vec.clone() {
            if let Some(res) = loco.reversible_energy_storage() {
                let delta_soc: si::Ratio = *res
                    .history
                    .soc
                    .last()
                    .unwrap()
                    .get_fresh(|| format_dbg!())?
                    - *res
                        .history
                        .soc
                        .first()
                        .unwrap()
                        .get_fresh(|| format_dbg!())?;

                // net energy at each time step
                let mut d_energy_elec: Vec<si::Energy> = vec![];
                let mut d_energy_chem: Vec<si::Energy> = vec![];
                for x in res.history.energy_out_electrical.windows(2) {
                    d_energy_elec.push(
                        *x[1].get_fresh(|| format_dbg!())? - *x[0].get_fresh(|| format_dbg!())?,
                    )
                }
                for x in res.history.energy_out_chemical.windows(2) {
                    d_energy_chem.push(
                        *x[1].get_fresh(|| format_dbg!())? - *x[0].get_fresh(|| format_dbg!())?,
                    )
                }

                let loco_res_fuel_equiv: si::Energy = if delta_soc < si::Ratio::ZERO {
                    let energy_elec_pos: si::Energy =
                        d_energy_elec.iter().fold(si::Energy::ZERO, |acc, curr| {
                            if *curr >= si::Energy::ZERO {
                                acc + *curr
                            } else {
                                acc
                            }
                        });
                    let energy_chem_pos: si::Energy =
                        d_energy_chem.iter().fold(si::Energy::ZERO, |acc, curr| {
                            if *curr >= si::Energy::ZERO {
                                acc + *curr
                            } else {
                                acc
                            }
                        });
                    -delta_soc * res.energy_capacity_usable() * energy_elec_pos
                        / energy_chem_pos
                        / eta_eng_mean_consist
                } else {
                    let energy_elec_neg: si::Energy =
                        d_energy_elec.iter().fold(si::Energy::ZERO, |acc, curr| {
                            if *curr <= si::Energy::ZERO {
                                acc + *curr
                            } else {
                                acc
                            }
                        });
                    let energy_chem_neg: si::Energy =
                        d_energy_chem.iter().fold(si::Energy::ZERO, |acc, curr| {
                            if *curr <= si::Energy::ZERO {
                                acc + *curr
                            } else {
                                acc
                            }
                        });
                    -delta_soc * res.energy_capacity_usable() * energy_elec_neg
                        / energy_chem_neg
                        / eta_eng_mean_consist
                };
                loco_con_res_fuel_equiv += loco_res_fuel_equiv;
            }
        }

        Ok(loco_con_res_fuel_equiv
            + self
                .loco_con
                .get_energy_fuel()
                .with_context(|| format_dbg!())?)
    }

    pub fn get_net_energy_res(&self, annualize: bool) -> anyhow::Result<si::Energy> {
        Ok(self.loco_con.get_net_energy_res()? * self.get_scaling_factor(annualize))
    }

    pub fn set_save_interval(&mut self, save_interval: Option<usize>) {
        self.save_interval = save_interval;
        self.loco_con.set_save_interval(save_interval);
        self.fric_brake.save_interval = save_interval;
    }
    pub fn get_save_interval(&self) -> Option<usize> {
        self.save_interval
    }

    pub fn extend_path(&mut self, network: &[Link], link_path: &[LinkIdx]) -> anyhow::Result<()> {
        self.path_tpc
            .extend(network, link_path)
            .with_context(|| format_dbg!())?;
        self.recalc_braking_points()
            .with_context(|| format_dbg!())?;
        Ok(())
    }
    pub fn clear_path(&mut self) {
        // let link_point_del = self.path_tpc.clear(self.state.offset_back);
        // self.train_res.fix_cache(&link_point_del);
    }

    pub fn finish(&mut self) {
        self.path_tpc.finish()
    }
    pub fn is_finished(&self) -> bool {
        self.path_tpc.is_finished()
    }
    pub fn offset_begin(&self) -> si::Length {
        self.path_tpc.offset_begin()
    }
    pub fn offset_end(&self) -> si::Length {
        self.path_tpc.offset_end()
    }
    pub fn link_idx_last(&self) -> Option<&LinkIdx> {
        self.path_tpc.link_idx_last()
    }
    pub fn link_points(&self) -> &[LinkPoint] {
        self.path_tpc.link_points()
    }

    pub fn solve_step(&mut self) -> anyhow::Result<()> {
<<<<<<< HEAD
        self.loco_con
            .state
            .pwr_cat_lim
            .mark_fresh(|| format_dbg!())?;
        // set catenary power limit
        // self.loco_con.set_cat_power_limit(
        //     &self.path_tpc,
        //     *self.state.offset.get_fresh(|| format_dbg!())?,
        // )?;
        // set aux power for the consist
        self.loco_con
            .set_pwr_aux(Some(true))
            .with_context(|| format_dbg!())?;
=======
        // set catenary power limit

        timer!(self
            .loco_con
            .set_cat_power_limit(&self.path_tpc, self.state.offset));
        // set aux power for the consist
        timer!(self.loco_con.set_pwr_aux(Some(true))?);
>>>>>>> a16a55e9

        let elev_and_temp: Option<(si::Length, si::ThermodynamicTemperature)> =
            if let Some(tt) = &self.temp_trace {
                Some((
                    *self.state.elev_front.get_fresh(|| format_dbg!())?,
                    tt.get_temp_at_time_and_elev(
                        *self.state.time.get_fresh(|| format_dbg!())?,
                        *self.state.elev_front.get_fresh(|| format_dbg!())?,
                    )
                    .with_context(|| format_dbg!())?,
                ))
            } else {
                None
            };

        self.state.dt.mark_fresh(|| format_dbg!())?;

        // set the maximum power out based on dt.
<<<<<<< HEAD
        self.loco_con
            .set_curr_pwr_max_out(
                None,
                elev_and_temp,
                Some(self.state.mass_compound().with_context(|| format_dbg!())?),
                Some(*self.state.speed.get_stale(|| format_dbg!())?),
                *self.state.dt.get_fresh(|| format_dbg!())?,
            )
            .with_context(|| format_dbg!())?;
        // calculate new resistance
        self.train_res
            .update_res(&mut self.state, &self.path_tpc, &Dir::Fwd)
            .with_context(|| format_dbg!())?;
        set_link_and_offset(&mut self.state, &self.path_tpc)?;
        // solve the required power
        self.solve_required_pwr().with_context(|| format_dbg!())?;

        self.loco_con
            .solve_energy_consumption(
                *self.state.pwr_whl_out.get_fresh(|| format_dbg!())?,
                Some(self.state.mass_compound().with_context(|| format_dbg!())?),
                Some(*self.state.speed.get_fresh(|| format_dbg!())?),
                *self.state.dt.get_fresh(|| format_dbg!())?,
                Some(true),
            )
            .with_context(|| format_dbg!())?;

        self.set_cumulative(
            *self.state.dt.get_fresh(|| format_dbg!())?,
            || format_dbg!(),
        )?;
=======
        timer!(self.loco_con.set_curr_pwr_max_out(
            None,
            elev_and_temp,
            Some(self.state.mass_compound()?),
            Some(self.state.speed),
            self.state.dt,
        )?);
        // calculate new resistance
        timer!(self
            .train_res
            .update_res(&mut self.state, &self.path_tpc, &Dir::Fwd)?);
        timer!(set_link_and_offset(&mut self.state, &self.path_tpc)?);
        // solve the required power
        timer!(self.solve_required_pwr()?);

        timer!(self.loco_con.solve_energy_consumption(
            self.state.pwr_whl_out,
            Some(self.state.mass_compound()?),
            Some(self.state.speed),
            self.state.dt,
            Some(true),
        )?);
        Ok(())
    }
>>>>>>> a16a55e9

        Ok(())
    }

    /// Walks until getting to the end of the path
    fn walk_internal(&mut self) -> anyhow::Result<()> {
        while *self.state.offset.get_fresh(|| format_dbg!())?
            < self.path_tpc.offset_end() - 1000.0 * uc::FT
            || (*self.state.offset.get_fresh(|| format_dbg!())? < self.path_tpc.offset_end()
                && *self.state.speed.get_fresh(|| format_dbg!())? != si::Velocity::ZERO)
        {
            self.step(|| format_dbg!())?;
        }
        Ok(())
    }

    /// Iterates `save_state` and `step` until offset >= final offset --
    /// i.e. moves train forward until it reaches destination.
    pub fn walk(&mut self) -> anyhow::Result<()> {
        self.save_state(|| format_dbg!())?;
        self.walk_internal()?;
        Ok(())
    }

    /// Iterates `save_state` and `step` until offset >= final offset --
    /// i.e. moves train forward and extends path TPC until it reaches destination.
    pub fn walk_timed_path<P: AsRef<[LinkIdxTime]>, Q: AsRef<[Link]>>(
        &mut self,
        network: Q,
        timed_path: P,
    ) -> anyhow::Result<()> {
        let network = network.as_ref();
        let timed_path = timed_path.as_ref();
        if timed_path.is_empty() {
            bail!("Timed path cannot be empty!");
        }

        self.save_state(|| format_dbg!())?;
        let mut idx_prev = 0;
        while idx_prev != timed_path.len() - 1 {
            let mut idx_next = idx_prev + 1;
            while idx_next + 1 < timed_path.len() - 1
                && timed_path[idx_next].time < *self.state.time.get_fresh(|| format_dbg!())?
            {
                idx_next += 1;
            }
            let time_extend = timed_path[idx_next - 1].time;
            self.extend_path(
                network,
                &timed_path[idx_prev..idx_next]
                    .iter()
                    .map(|x| x.link_idx)
                    .collect::<Vec<LinkIdx>>(),
            )?;
            idx_prev = idx_next;
            while *self.state.time.get_fresh(|| format_dbg!())? < time_extend {
                self.step(|| format_dbg!())?;
            }
        }

        self.walk_internal()
    }

    /// Sets power requirements based on:
    /// - rolling resistance
    /// - drag
    /// - inertia
    /// - target acceleration
    pub fn solve_required_pwr(&mut self) -> anyhow::Result<()> {
        let res_net = self.state.res_net().with_context(|| format_dbg!())?;

        // Verify that train can slow down -- if `self.state.res_net()`, which
        // includes grade, is negative (negative `res_net` means the downgrade
        // is steep enough that the train is overcoming bearing, rolling,
        // drag, ... all resistive forces to accelerate downhill in the absence
        // of any braking), and if `self.state.res_net()` is negative and has
        // a higher magnitude than `self.fric_brake.force_max`, then the train
        // cannot slow down.
        // TODO: dial this back to just show `self.state` via debug print
        ensure!(
            self.fric_brake.force_max + self.state.res_net()? > si::Force::ZERO,
            format!(
                "Insufficient braking force.\n{}\n{}\n{}\n{}\n{}\n{}\n{}\n{}\n{}\n{}\n{}\n{}\n{}\n{}\n{}\n{}\n{}\n{}",
                format_dbg!(self.fric_brake.force_max + self.state.res_net()? > si::Force::ZERO),
                format_dbg!(self.fric_brake.force_max),
                format_dbg!(self.state.res_net()?),
                format_dbg!(self.state.res_grade),
                format_dbg!(self.state.grade_front),
                format_dbg!(self.state.grade_back),
                format_dbg!(self.state.elev_front),
                format_dbg!(self.state.offset),
                format_dbg!(self.state.offset_back),
                format_dbg!(self.state.speed),
                format_dbg!(self.state.speed_limit),
                format_dbg!(self.state.speed_target),
                format_dbg!(self.state.time),
                format_dbg!(self.state.dt),
                format_dbg!(self.state.i),
                format_dbg!(self.state.total_dist),
                format_dbg!(self.state.link_idx_front),
                format_dbg!(self.state.offset_in_link)
            )
        );

        // TODO: Validate that this makes sense considering friction brakes
        // this figures out when to start braking in advance of a speed limit
        // drop.  Takes into account air brake dynamics. I have not reviewed
        // this code, but that is my understanding.
        let (speed_limit, speed_target) = self.braking_points.calc_speeds(
            *self.state.offset.get_stale(|| format_dbg!())?,
            *self.state.speed.get_stale(|| format_dbg!())?,
            self.fric_brake.ramp_up_time * self.fric_brake.ramp_up_coeff,
        );
        self.state
            .speed_limit
            .update(speed_limit, || format_dbg!())?;
        self.state
            .speed_target
            .update(speed_target, || format_dbg!())?;

        let f_applied_target = res_net
            + self.state.mass_compound().with_context(|| format_dbg!())?
                * (speed_target - *self.state.speed.get_stale(|| format_dbg!())?)
                / *self.state.dt.get_fresh(|| format_dbg!())?;

        // calculate the max positive tractive effort.  this is the same as set_speed_train_sim
        let pwr_pos_max = self
            .loco_con
            .state
            .pwr_out_max
            .get_fresh(|| format_dbg!())?
            .min(
                si::Power::ZERO.max(
                    // NOTE: the effect of rate may already be accounted for in this snippet
                    // from fuel_converter.rs:

                    // ```
                    // self.state.pwr_out_max = (self.state.pwr_brake
                    //     + (self.pwr_out_max / self.pwr_ramp_lag) * dt)
                    //     .min(self.pwr_out_max)
                    //     .max(self.pwr_out_max_init);
                    // ```
                    *self.state.pwr_whl_out.get_stale(|| format_dbg!())?
                        + *self
                            .loco_con
                            .state
                            .pwr_rate_out_max
                            .get_fresh(|| format_dbg!())?
                            // TODO check if this ought to be updated earlier so we can call `get_fresh` here
                            * *self.state.dt.get_fresh(|| format_dbg!())?,
                ),
            );

        // calculate the max braking that a consist can apply
        let pwr_neg_max = self
            .loco_con
            .state
            .pwr_dyn_brake_max
            .get_fresh(|| format_dbg!())?
            .max(si::Power::ZERO);
        ensure!(
            pwr_pos_max >= si::Power::ZERO,
            format_dbg!(pwr_pos_max >= si::Power::ZERO)
        );
        let time_per_mass = *self.state.dt.get_fresh(|| format_dbg!())?
            / self.state.mass_compound().with_context(|| format_dbg!())?;

        // Concept: calculate the final speed such that the worst case
        // (i.e. maximum) acceleration force does not exceed `power_max`
        // Base equation: m * (v_max - v_curr) / dt = p_max / v_max – f_res
        // figuring out how fast we can be be going by next timestep.
        let v_max = 0.5
            * (*self.state.speed.get_stale(|| format_dbg!())? - res_net * time_per_mass
                + ((*self.state.speed.get_stale(|| format_dbg!())? - res_net * time_per_mass)
                    * (*self.state.speed.get_stale(|| format_dbg!())? - res_net * time_per_mass)
                    + 4.0 * time_per_mass * pwr_pos_max)
                    .sqrt());

        // Final v_max value should also be bounded by speed_target
        // maximum achievable positive tractive force
        let f_pos_max = self
            .loco_con
            .force_max()?
            .min(pwr_pos_max / speed_target.min(v_max));
        // Verify that train has sufficient power to move
        if *self.state.speed.get_stale(|| format_dbg!())? < uc::MPH * 0.1 && f_pos_max <= res_net {
            let mut soc_vec: Vec<String> = vec![];
            for loco in self.loco_con.loco_vec.clone() {
                if let Some(res) = loco.reversible_energy_storage() {
                    soc_vec.push(
                        res.state
                            .soc
                            .get_fresh(|| format_dbg!())?
                            .get::<si::ratio>()
                            .format_eng(Some(5)),
                    );
                }
            }
            bail!(
                "{}\nTrain does not have sufficient power to move!
\n{}\n{}\n{}\n{}\n{}\n{}\n{}\n{}\n{}\n{}\n{}\n{}\n{}\n{}\n{}\n{}\n{}\n{}\n{}\n{}\n{}\n{}\n{}\n{}", // ,\nlink={:?}
                format_dbg!(),
                // force_max
                format!(
                    "force_max: {} N",
                    self.loco_con
                        .force_max()?
                        .get::<si::newton>()
                        .format_eng(Some(5))
                ),
                // force based on speed target
                format!(
                    "pwr_pos_max / speed_target.min(v_max): {} N",
                    (pwr_pos_max / speed_target.min(v_max))
                        .get::<si::newton>()
                        .format_eng(Some(5))
                ),
                // pwr_pos_max
                format!(
                    "pwr_pos_max: {} W",
                    pwr_pos_max.get::<si::watt>().format_eng(Some(5)),
                ),
                // SOC across all RES-equipped locomotives
                format!("SOCs: {:?}", soc_vec),
                // minimum allowable SOC across all RES-equipped locomotives
                format!(
                    "Minimum allowed SOCs: {:?}",
                    self.loco_con
                        .loco_vec
                        .iter()
                        .map(|loco| {
                            loco.reversible_energy_storage()
                                .map(|res| res.min_soc.get::<si::ratio>().format_eng(Some(5)))
                                .unwrap_or_else(|| "N/A".into())
                        })
                        .collect::<Vec<String>>()
                ),
                // grade at front of train
                format!(
                    "grade_front: {}",
                    self.state
                        .grade_front
                        .get_fresh(|| format_dbg!())?
                        .get::<si::ratio>()
                        .format_eng(Some(5))
                ),
                // grade at rear of train
                format!(
                    "grade_back: {}",
                    self.state
                        .grade_back
                        .get_fresh(|| format_dbg!())?
                        .get::<si::ratio>()
                        .format_eng(Some(5))
                ),
                format!(
                    "f_pos_max: {} N",
                    f_pos_max.get::<si::newton>().format_eng(Some(5))
                ),
                format!(
                    "res_net: {} N",
                    res_net.get::<si::newton>().format_eng(Some(5))
                ),
                format_dbg!(self.fric_brake.force_max),
                format_dbg!(self.state.res_grade),
                format_dbg!(self.state.elev_front),
                format_dbg!(self.state.elev_back),
                format_dbg!(self.state.offset),
                format_dbg!(self.state.offset_back),
                format_dbg!(self.state.speed),
                format_dbg!(self.state.speed_limit),
                format_dbg!(self.state.speed_target),
                format_dbg!(self.state.time),
                format_dbg!(self.state.dt),
                format_dbg!(self.state.i),
                format_dbg!(self.state.total_dist),
                format_dbg!(self.state.link_idx_front),
                format_dbg!(self.state.offset_in_link)
            )
        }

        // set the maximum friction braking force that is possible.
        self.fric_brake
            .set_cur_force_max_out(*self.state.dt.get_fresh(|| format_dbg!())?)
            .with_context(|| format_dbg!())?;

        // Transition speed between force and power limited negative traction
        // figure out the velocity where power and force limits coincide
        let v_neg_trac_lim: si::Velocity = *self
            .loco_con
            .state
            .pwr_dyn_brake_max
            .get_fresh(|| format_dbg!())?
            / self.loco_con.force_max()?;

        // TODO: Make sure that train handling rules for consist dynamic braking force limit is respected!
        // figure out how much dynamic braking can be used as regenerative
        // braking to recharge the [ReversibleEnergyStorage]
        let f_max_consist_regen_dyn: si::Force =
            if *self.state.speed.get_stale(|| format_dbg!())? > v_neg_trac_lim {
                // If there is enough braking to slow down at v_max
                let f_max_dyn_fast = *self
                    .loco_con
                    .state
                    .pwr_dyn_brake_max
                    .get_fresh(|| format_dbg!())?
                    / v_max;
                if res_net
                    + *self
                        .fric_brake
                        .state
                        .force_max_curr
                        .get_fresh(|| format_dbg!())?
                    + f_max_dyn_fast
                    >= si::Force::ZERO
                {
                    *self
                        .loco_con
                        .state
                        .pwr_dyn_brake_max
                        .get_fresh(|| format_dbg!())?
                        / v_max // self.state.speed
                } else {
                    f_max_dyn_fast
                }
            } else {
                self.loco_con.force_max()?
            };

        // total impetus force applied to control train speed
        // calculating the applied drawbar force based on targets and enforcing limits.
        let f_applied = f_pos_max.min(
            f_applied_target.max(
                -*self
                    .fric_brake
                    .state
                    .force_max_curr
                    .get_fresh(|| format_dbg!())?
                    - f_max_consist_regen_dyn,
            ),
        );

        // physics......
        let vel_change = time_per_mass * (f_applied - res_net);
        let vel_avg = *self.state.speed.get_stale(|| format_dbg!())? + 0.5 * vel_change;

        // updating states of the train.
        self.state
            .pwr_res
            .update(res_net * vel_avg, || format_dbg!())?;
        self.state.pwr_accel.update(
            self.state.mass_compound().with_context(|| format_dbg!())?
                / (2.0 * *self.state.dt.get_fresh(|| format_dbg!())?)
                * ((*self.state.speed.get_stale(|| format_dbg!())? + vel_change)
                    * (*self.state.speed.get_stale(|| format_dbg!())? + vel_change)
                    - *self.state.speed.get_stale(|| format_dbg!())?
                        * *self.state.speed.get_stale(|| format_dbg!())?),
            || format_dbg!(),
        )?;

        self.state.time.increment(
            *self.state.dt.get_fresh(|| format_dbg!())?,
            || format_dbg!(),
        )?;
        self.state.offset.increment(
            *self.state.dt.get_fresh(|| format_dbg!())? * vel_avg,
            || format_dbg!(),
        )?;
        self.state.total_dist.increment(
            *self.state.dt.get_fresh(|| format_dbg!())? * vel_avg.abs(),
            || format_dbg!(),
        )?;

        let new_speed = *self.state.speed.get_stale(|| format_dbg!())? + vel_change;
        self.state.speed.update(
            if utils::almost_eq_uom(&new_speed, &speed_target, None) {
                speed_target
            } else {
                new_speed
            },
            || format_dbg!(),
        )?;

        let (f_consist, fric_brake_force): (si::Force, si::Force) = if f_applied >= si::Force::ZERO
        {
            // net positive traction is being exerted on train
            (f_applied, si::Force::ZERO)
        } else {
            // net negative traction is being exerted on train
            let f_consist = f_applied + *self.fric_brake.state.force.get_stale(|| format_dbg!())?;
            // If the friction brakes should be released, don't add power -- as
            // of 2025-06-10, trying to figure out what this means
            if f_consist >= si::Force::ZERO {
                (
                    si::Force::ZERO,
                    *self.fric_brake.state.force.get_stale(|| format_dbg!())?,
                )
            }
            // If the current friction brakes and consist regen + dyn can handle
            // things, don't add friction braking
            else if f_consist + f_max_consist_regen_dyn >= si::Force::ZERO {
                // TODO: this needs careful scrutiny
                (
                    f_consist,
                    *self.fric_brake.state.force.get_stale(|| format_dbg!())?,
                )
            }
            // If the friction braking must increase, max out the regen dyn first
            else {
                (
                    -f_max_consist_regen_dyn,
                    -(f_applied + f_max_consist_regen_dyn),
                )
            }
        };

        self.fric_brake
            .state
            .force
            .update(fric_brake_force, || format_dbg!())?;

        ensure!(
            utils::almost_le_uom(
                self.fric_brake.state.force.get_fresh(|| format_dbg!())?,
                self.fric_brake
                    .state
                    .force_max_curr
                    .get_fresh(|| format_dbg!())?,
                None
            ),
            "Too much force requested from friction brake! Req={:?}, max={:?}",
            self.fric_brake.state.force,
            self.fric_brake.state.force_max_curr,
        );

        let pwr_whl_out_unclipped = f_consist * *self.state.speed.get_fresh(|| format_dbg!())?;

        // this allows for float rounding error overshoot
        ensure!(
            utils::almost_le_uom(&pwr_whl_out_unclipped, &pwr_pos_max, Some(1.0e-7)),
            format!("{}\nPower wheel out is larger than max positive power! pwr_whl_out={:?}, pwr_pos_max={:?}",
            format_dbg!(utils::almost_le_uom(self.state.pwr_whl_out.get_fresh(|| format_dbg!())?, &pwr_pos_max, Some(1.0e-7))),
            self.state.pwr_whl_out.get_fresh(|| format_dbg!())?,
            pwr_pos_max)
        );
        ensure!(
            utils::almost_le_uom(&-pwr_whl_out_unclipped, &pwr_neg_max, Some(1.0e-7)),
            format!("{}\nPower wheel out is larger than max negative power! pwr_whl_out={:?}, pwr_neg_max={:?}
            {:?}\n{:?}\n{:?}\n{:?}",
            format_dbg!(utils::almost_le_uom(&-*self.state.pwr_whl_out.get_fresh(|| format_dbg!())?, &pwr_neg_max, Some(1.0e-7))),
            -*self.state.pwr_whl_out.get_fresh(|| format_dbg!())?,
            pwr_neg_max,
            self.state.speed.get_fresh(|| format_dbg!())?,
            *self.fric_brake.state.force .get_fresh(|| format_dbg!())?* *self.state.speed.get_fresh(|| format_dbg!())?,
            vel_change,
        res_net)
        );
        self.state.pwr_whl_out.update(
            pwr_whl_out_unclipped.max(-pwr_neg_max).min(pwr_pos_max),
            || format_dbg!(),
        )?;

        if *self.state.pwr_whl_out.get_fresh(|| format_dbg!())? >= 0. * uc::W {
            self.state.energy_whl_out_pos.increment(
                *self.state.pwr_whl_out.get_fresh(|| format_dbg!())?
                    * *self.state.dt.get_fresh(|| format_dbg!())?,
                || format_dbg!(),
            )?;
            self.state
                .energy_whl_out_neg
                .increment(si::Energy::ZERO, || format_dbg!())?;
        } else {
            self.state.energy_whl_out_neg.increment(
                -*self.state.pwr_whl_out.get_fresh(|| format_dbg!())?
                    * *self.state.dt.get_fresh(|| format_dbg!())?,
                || format_dbg!(),
            )?;
            self.state
                .energy_whl_out_pos
                .increment(si::Energy::ZERO, || format_dbg!())?;
        }

        Ok(())
    }

    fn recalc_braking_points(&mut self) -> anyhow::Result<()> {
        self.braking_points.recalc(
            &self.state,
            &self.fric_brake,
            &self.train_res,
            &self.path_tpc,
        )
    }
}

impl StateMethods for SpeedLimitTrainSim {}
impl CheckAndResetState for SpeedLimitTrainSim {
    fn check_and_reset<F: Fn() -> String>(&mut self, loc: F) -> anyhow::Result<()> {
        self.state
            .check_and_reset(|| format!("{}\n{}", loc(), format_dbg!()))?;
        self.loco_con
            .check_and_reset(|| format!("{}\n{}", loc(), format_dbg!()))?;
        self.fric_brake
            .check_and_reset(|| format!("{}\n{}", loc(), format_dbg!()))?;
        Ok(())
    }
}
impl SetCumulative for SpeedLimitTrainSim {
    fn set_cumulative<F: Fn() -> String>(&mut self, dt: si::Time, loc: F) -> anyhow::Result<()> {
        self.state
            .set_cumulative(dt, || format!("{}\n{}", loc(), format_dbg!()))?;
        self.loco_con
            .set_cumulative(dt, || format!("{}\n{}", loc(), format_dbg!()))?;
        self.fric_brake
            .set_cumulative(dt, || format!("{}\n{}", loc(), format_dbg!()))?;
        Ok(())
    }
}
impl SaveState for SpeedLimitTrainSim {
    fn save_state<F: Fn() -> String>(&mut self, loc: F) -> anyhow::Result<()> {
        if let Some(interval) = self.save_interval {
            if self
                .state
                .i
                .get_fresh(|| format!("{}\n{}", loc(), format_dbg!()))?
                % interval
                == 0
            {
                self.history.push(self.state.clone());
                self.loco_con.save_state(|| format_dbg!())?;
                self.fric_brake.save_state(|| format_dbg!())?;
            }
        }
        Ok(())
    }
}

impl Step for SpeedLimitTrainSim {
    fn step<F: Fn() -> String>(&mut self, loc: F) -> anyhow::Result<()> {
        let i = *self.state.i.get_fresh(|| format_dbg!())?;
        // NOTE: change this if length becomes dynamic
        self.check_and_reset(|| format!("{}\n{}", loc(), format_dbg!()))?;
        self.state
            .i
            .increment(1, || format!("{}\n{}", loc(), format_dbg!()))?;
        self.loco_con
            .step(|| format!("{}\n{}", loc(), format_dbg!()))?;
        self.fric_brake
            .step(|| format!("{}\n{}", loc(), format_dbg!()))?;
        self.state.length.mark_fresh(|| format_dbg!())?;
        self.state.mass_static.mark_fresh(|| format_dbg!())?;
        self.state.mass_rot.mark_fresh(|| format_dbg!())?;
        self.state.mass_freight.mark_fresh(|| format_dbg!())?;
        self.solve_step()
            .with_context(|| format!("{}\ntime step: {}", loc(), i))?;
        self.save_state(|| format!("{}\n{}", loc(), format_dbg!()))?;
        Ok(())
    }
}

impl Init for SpeedLimitTrainSim {
    fn init(&mut self) -> Result<(), Error> {
        self.origs.init()?;
        self.dests.init()?;
        self.loco_con.init()?;
        self.state.init()?;
        self.train_res.init()?;
        self.path_tpc.init()?;
        self.braking_points.init()?;
        self.fric_brake.init()?;
        self.history.init()?;
        Ok(())
    }
}
impl SerdeAPI for SpeedLimitTrainSim {}
impl Default for SpeedLimitTrainSim {
    fn default() -> Self {
        let mut slts = Self {
            train_id: Default::default(),
            origs: Default::default(),
            dests: Default::default(),
            loco_con: Default::default(),
            n_cars_by_type: Default::default(),
            state: TrainState::valid(),
            train_res: TrainRes::valid(),
            path_tpc: PathTpc::default(),
            braking_points: Default::default(),
            fric_brake: Default::default(),
            history: Default::default(),
            temp_trace: Default::default(),
            save_interval: None,
            simulation_days: None,
            scenario_year: None,
        };
        slts.set_save_interval(None);
        slts.init().unwrap();
        slts
    }
}

impl Valid for SpeedLimitTrainSim {
    fn valid() -> Self {
        let mut train_sim = Self {
            path_tpc: PathTpc::valid(),
            ..Default::default()
        };
        train_sim.recalc_braking_points().unwrap();
        train_sim
    }
}

pub fn speed_limit_train_sim_fwd() -> SpeedLimitTrainSim {
    let mut speed_limit_train_sim = SpeedLimitTrainSim::valid();
    speed_limit_train_sim.path_tpc = PathTpc::new(TrainParams::valid());
    speed_limit_train_sim.origs = vec![
        Location {
            location_id: "Barstow".into(),
            offset: si::Length::ZERO,
            link_idx: LinkIdx::new(96),
            is_front_end: Default::default(),
            grid_emissions_region: "CAMXc".into(),
            electricity_price_region: "CA".into(),
            liquid_fuel_price_region: "CA".into(),
        },
        Location {
            location_id: "Barstow".into(),
            offset: si::Length::ZERO,
            link_idx: LinkIdx::new(634),
            is_front_end: Default::default(),
            grid_emissions_region: "CAMXc".into(),
            electricity_price_region: "CA".into(),
            liquid_fuel_price_region: "CA".into(),
        },
    ];
    speed_limit_train_sim.dests = vec![
        Location {
            location_id: "Stockton".into(),
            offset: si::Length::ZERO,
            link_idx: LinkIdx::new(288),
            is_front_end: Default::default(),
            grid_emissions_region: "CAMXc".into(),
            electricity_price_region: "CA".into(),
            liquid_fuel_price_region: "CA".into(),
        },
        Location {
            location_id: "Stockton".into(),
            offset: si::Length::ZERO,
            link_idx: LinkIdx::new(826),
            is_front_end: Default::default(),
            grid_emissions_region: "CAMXc".into(),
            electricity_price_region: "CA".into(),
            liquid_fuel_price_region: "CA".into(),
        },
    ];
    speed_limit_train_sim
}

pub fn speed_limit_train_sim_rev() -> SpeedLimitTrainSim {
    let mut sltsr = speed_limit_train_sim_fwd();
    std::mem::swap(&mut sltsr.origs, &mut sltsr.dests);
    sltsr
}

#[cfg(test)]
mod tests {
    use super::*;
    use crate::testing::*;

    // TODO: Add more SpeedLimitTrainSim cases
    impl Cases for SpeedLimitTrainSim {}

    #[test]
    fn test_to_from_file_for_train_sim() {
        let ts0 = SOLVED_SPEED_LIM_TRAIN_SIM.clone();
        let tempdir = tempfile::tempdir().unwrap();

        // // test to and from file for yaml
        let temp_yaml_path = tempdir.path().join("ts.yaml");
        ts0.to_file(temp_yaml_path.clone()).unwrap();
        let ts_yaml = crate::prelude::SpeedLimitTrainSim::from_file(temp_yaml_path, false).unwrap();

        // `to_yaml` is probably needed to get around problems with NAN
        assert_eq!(ts_yaml.to_yaml().unwrap(), ts0.to_yaml().unwrap());

        // test to and from file for msgpack
        let temp_msgpack_path = tempdir.path().join("ts.msgpack");
        ts0.to_file(temp_msgpack_path.clone()).unwrap();
        let ts_msgpack = SpeedLimitTrainSim::from_file(temp_msgpack_path, false).unwrap();

        // `to_yaml` is probably needed to get around problems with NAN
        assert_eq!(ts_msgpack.to_yaml().unwrap(), ts0.to_yaml().unwrap());
    }

    lazy_static! {
        static ref SOLVED_SPEED_LIM_TRAIN_SIM: crate::prelude::SpeedLimitTrainSim = {
            let mut ts = crate::prelude::SpeedLimitTrainSim::valid();
            ts.init().unwrap();
            ts.walk().unwrap();
            ts
        };
    }
}<|MERGE_RESOLUTION|>--- conflicted
+++ resolved
@@ -478,29 +478,21 @@
     }
 
     pub fn solve_step(&mut self) -> anyhow::Result<()> {
-<<<<<<< HEAD
-        self.loco_con
+        timer!(self
+            .loco_con
             .state
             .pwr_cat_lim
-            .mark_fresh(|| format_dbg!())?;
+            .mark_fresh(|| format_dbg!())?);
         // set catenary power limit
         // self.loco_con.set_cat_power_limit(
         //     &self.path_tpc,
         //     *self.state.offset.get_fresh(|| format_dbg!())?,
         // )?;
         // set aux power for the consist
-        self.loco_con
-            .set_pwr_aux(Some(true))
-            .with_context(|| format_dbg!())?;
-=======
-        // set catenary power limit
-
         timer!(self
             .loco_con
-            .set_cat_power_limit(&self.path_tpc, self.state.offset));
-        // set aux power for the consist
-        timer!(self.loco_con.set_pwr_aux(Some(true))?);
->>>>>>> a16a55e9
+            .set_pwr_aux(Some(true))
+            .with_context(|| format_dbg!())?);
 
         let elev_and_temp: Option<(si::Length, si::ThermodynamicTemperature)> =
             if let Some(tt) = &self.temp_trace {
@@ -519,8 +511,8 @@
         self.state.dt.mark_fresh(|| format_dbg!())?;
 
         // set the maximum power out based on dt.
-<<<<<<< HEAD
-        self.loco_con
+        timer!(self
+            .loco_con
             .set_curr_pwr_max_out(
                 None,
                 elev_and_temp,
@@ -528,16 +520,18 @@
                 Some(*self.state.speed.get_stale(|| format_dbg!())?),
                 *self.state.dt.get_fresh(|| format_dbg!())?,
             )
-            .with_context(|| format_dbg!())?;
+            .with_context(|| format_dbg!())?);
         // calculate new resistance
-        self.train_res
+        timer!(self
+            .train_res
             .update_res(&mut self.state, &self.path_tpc, &Dir::Fwd)
-            .with_context(|| format_dbg!())?;
-        set_link_and_offset(&mut self.state, &self.path_tpc)?;
+            .with_context(|| format_dbg!())?);
+        timer!(set_link_and_offset(&mut self.state, &self.path_tpc)?);
         // solve the required power
-        self.solve_required_pwr().with_context(|| format_dbg!())?;
-
-        self.loco_con
+        timer!(self.solve_required_pwr().with_context(|| format_dbg!())?);
+
+        timer!(self
+            .loco_con
             .solve_energy_consumption(
                 *self.state.pwr_whl_out.get_fresh(|| format_dbg!())?,
                 Some(self.state.mass_compound().with_context(|| format_dbg!())?),
@@ -545,38 +539,12 @@
                 *self.state.dt.get_fresh(|| format_dbg!())?,
                 Some(true),
             )
-            .with_context(|| format_dbg!())?;
-
-        self.set_cumulative(
+            .with_context(|| format_dbg!())?);
+
+        timer!(self.set_cumulative(
             *self.state.dt.get_fresh(|| format_dbg!())?,
             || format_dbg!(),
-        )?;
-=======
-        timer!(self.loco_con.set_curr_pwr_max_out(
-            None,
-            elev_and_temp,
-            Some(self.state.mass_compound()?),
-            Some(self.state.speed),
-            self.state.dt,
         )?);
-        // calculate new resistance
-        timer!(self
-            .train_res
-            .update_res(&mut self.state, &self.path_tpc, &Dir::Fwd)?);
-        timer!(set_link_and_offset(&mut self.state, &self.path_tpc)?);
-        // solve the required power
-        timer!(self.solve_required_pwr()?);
-
-        timer!(self.loco_con.solve_energy_consumption(
-            self.state.pwr_whl_out,
-            Some(self.state.mass_compound()?),
-            Some(self.state.speed),
-            self.state.dt,
-            Some(true),
-        )?);
-        Ok(())
-    }
->>>>>>> a16a55e9
 
         Ok(())
     }
