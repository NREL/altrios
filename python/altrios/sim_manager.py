--- conflicted
+++ resolved
@@ -129,13 +129,6 @@
     slts_dicts = [sim.to_pydict() for sim in speed_limit_train_sims]
 
     train_times = pl.DataFrame(
-<<<<<<< HEAD
-        {'Train_ID': pl.Series([int(sim.train_id) for sim in speed_limit_train_sims], dtype=pl.Int32).cast(pl.UInt32),
-         'Origin_ID': pl.Series([sim.origs[0].location_id for sim in speed_limit_train_sims], dtype=str),
-         'Destination_ID': pl.Series([sim.dests[0].location_id for sim in speed_limit_train_sims], dtype=str),
-         'Departure_Time_Actual_Hr': pl.Series([this[0].time_hours for this in timed_paths], dtype=pl.Float64),
-         'Arrival_Time_Actual_Hr': pl.Series([this[len(this)-1].time_hours for this in timed_paths], dtype=pl.Float64)}
-=======
         {
             "Train_ID": pl.Series(
                 [int(sim["train_id"]) for sim in slts_dicts], dtype=pl.Int32
@@ -157,7 +150,6 @@
                 dtype=pl.Float64,
             ),
         }
->>>>>>> df94deef
     )
 
     train_consist_plan = train_consist_plan.join(
