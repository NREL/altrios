use super::*;

#[derive(Clone, Debug, Serialize, Deserialize, PartialEq, From, IsVariant, TryInto)]
#[allow(clippy::large_enum_variant)]
pub enum PowertrainType {
    ConventionalLoco(ConventionalLoco),
    HybridLoco(Box<HybridLoco>),
    BatteryElectricLoco(BatteryElectricLoco),
    DummyLoco(DummyLoco),
}

impl Init for PowertrainType {
    fn init(&mut self) -> Result<(), Error> {
        match self {
            Self::ConventionalLoco(l) => l.init()?,
            Self::HybridLoco(l) => l.init()?,
            Self::BatteryElectricLoco(l) => l.init()?,
            Self::DummyLoco(_) => {}
        };
        Ok(())
    }
}
impl SerdeAPI for PowertrainType {}

impl LocoTrait for PowertrainType {
    fn set_curr_pwr_max_out(
        &mut self,
        pwr_aux: Option<si::Power>,
        elev_and_temp: Option<(si::Length, si::ThermodynamicTemperature)>,
        train_mass_for_loco: Option<si::Mass>,
        train_speed: Option<si::Velocity>,
        dt: si::Time,
    ) -> anyhow::Result<()> {
        match self {
            PowertrainType::ConventionalLoco(conv) => conv.set_curr_pwr_max_out(
                pwr_aux,
                elev_and_temp,
                train_mass_for_loco,
                train_speed,
                dt,
            ),
            PowertrainType::HybridLoco(hel) => hel.set_curr_pwr_max_out(
                pwr_aux,
                elev_and_temp,
                train_mass_for_loco,
                train_speed,
                dt,
            ),
            PowertrainType::BatteryElectricLoco(bel) => bel.set_curr_pwr_max_out(
                pwr_aux,
                elev_and_temp,
                train_mass_for_loco,
                train_speed,
                dt,
            ),
            PowertrainType::DummyLoco(dummy) => dummy.set_curr_pwr_max_out(
                pwr_aux,
                elev_and_temp,
                train_mass_for_loco,
                train_speed,
                dt,
            ),
        }
    }

    fn save_state(&mut self) {
        match self {
            PowertrainType::ConventionalLoco(conv) => conv.save_state(),
            PowertrainType::HybridLoco(hel) => hel.save_state(),
            PowertrainType::BatteryElectricLoco(bel) => bel.save_state(),
            PowertrainType::DummyLoco(dummy) => dummy.save_state(),
        }
    }

    fn step(&mut self) {
        match self {
            PowertrainType::ConventionalLoco(conv) => conv.step(),
            PowertrainType::HybridLoco(hel) => hel.step(),
            PowertrainType::BatteryElectricLoco(bel) => bel.step(),
            PowertrainType::DummyLoco(dummy) => dummy.step(),
        }
    }

    fn get_energy_loss(&self) -> si::Energy {
        match self {
            PowertrainType::ConventionalLoco(conv) => conv.get_energy_loss(),
            PowertrainType::HybridLoco(hel) => hel.get_energy_loss(),
            PowertrainType::BatteryElectricLoco(bel) => bel.get_energy_loss(),
            PowertrainType::DummyLoco(dummy) => dummy.get_energy_loss(),
        }
    }
}

impl From<HybridLoco> for PowertrainType {
    fn from(value: HybridLoco) -> Self {
        Self::HybridLoco(Box::new(value))
    }
}

// #[cfg(feature = "pyo3")]
// impl TryFrom<Bound<PyAny>> for PowertrainType {
//     type Error = PyErr;
//     /// This allows us to construct PowertrainType from any struct that can be converted into PowertrainType
//     fn try_from(value: &Bound<PyAny>) -> std::result::Result<Self, Self::Error> {
//         value
//             .extract::<ConventionalLoco>()
//             .map(PowertrainType::from)
//             .or_else(|_| {
//                 value
//                     .extract::<HybridLoco>()
//                     .map(PowertrainType::from)
//                     .or_else(|_| {
//                         value
//                             .extract::<BatteryElectricLoco>()
//                             .map(PowertrainType::from)
//                             .or_else(|_| value.extract::<DummyLoco>().map(PowertrainType::from))
//                     })
//             })
//             .map_err(|_| {
//                 pyo3::PyErr::new::<pyo3::exceptions::PyTypeError, _>(format!(
//                     "{}\nMust provide ConventionalLoco, HybridLoco, BatteryElectricLoco, or DummyLoco",
//                     format_dbg!()
//                 ))
//             })
//     }
// }

impl Default for PowertrainType {
    fn default() -> Self {
        Self::ConventionalLoco(Default::default())
    }
}

#[allow(clippy::to_string_trait_impl)]
impl std::string::ToString for PowertrainType {
    fn to_string(&self) -> String {
        let s = match self {
            PowertrainType::ConventionalLoco(_) => stringify!(ConventionalLoco),
            PowertrainType::HybridLoco(_) => stringify!(HybridLoco),
            PowertrainType::BatteryElectricLoco(_) => stringify!(BatteryElectricLoco),
            PowertrainType::DummyLoco(_) => stringify!(DummyLoco),
        };
        s.into()
    }
}

#[altrios_api(
    #[new]
    #[pyo3(signature = (pwr_aux_offset_watts, pwr_aux_traction_coeff_ratio, force_max_newtons, mass_kilograms=None))]
    fn __new__(
        pwr_aux_offset_watts: f64,
        pwr_aux_traction_coeff_ratio: f64,
        force_max_newtons: f64,
        mass_kilograms: Option<f64>,
    ) -> anyhow::Result<Self> {
        Ok(Self {
            pwr_aux_offset: pwr_aux_offset_watts * uc::W,
            pwr_aux_traction_coeff: pwr_aux_traction_coeff_ratio * uc::R,
            force_max: force_max_newtons * uc::N,
            mass: mass_kilograms.map(|m| m * uc::KG)
        })
    }

    #[staticmethod]
    #[pyo3(name = "from_dict")]
    fn from_dict_py(param_dict: &Bound<PyDict>) -> anyhow::Result<Self> {
        Self::from_dict(param_dict)
    }
)]
#[derive(Clone, Debug, Serialize, Deserialize, PartialEq, SerdeAPI)]
/// Struct to facilitate passing several parameters to builder
pub struct LocoParams {
    /// [Locomotive::pwr_aux_offset]
    pub pwr_aux_offset: si::Power,
    /// [Locomotive::pwr_aux_traction_coeff]
    pub pwr_aux_traction_coeff: si::Ratio,
    /// [Locomotive::force_max]
    pub force_max: si::Force,

    /// [Locomotive::mass]
    pub mass: Option<si::Mass>,
}

impl LocoParams {
    #[allow(unused)]
    fn from_hash(mut params: HashMap<&str, f64>) -> anyhow::Result<Self> {
        let pwr_aux_offset_watts = params
            .remove("pwr_aux_offset_watts")
            .with_context(|| anyhow!("Must provide 'pwr_aux_offset_watts'."))?;
        let pwr_aux_traction_coeff_ratio = params
            .remove("pwr_aux_traction_coeff_ratio")
            .with_context(|| anyhow!("Must provide 'pwr_aux_traction_coeff_ratio'."))?;
        let force_max_newtons = params
            .remove("force_max_newtons")
            .with_context(|| anyhow!("Must provide 'force_max_newtons'."))?;
        let mass_kg = params.remove("mass_kg");
        ensure!(
            params.is_empty(),
            "{}\nSuperfluous `params` keys: {:?}",
            format_dbg!(),
            params.keys()
        );
        Ok(Self {
            pwr_aux_offset: pwr_aux_offset_watts * uc::W,
            pwr_aux_traction_coeff: pwr_aux_traction_coeff_ratio * uc::R,
            force_max: force_max_newtons * uc::N,
            mass: mass_kg.map(|m| m * uc::KG),
        })
    }

    #[cfg(feature = "pyo3")]
    fn from_dict(param_dict: &Bound<PyDict>) -> anyhow::Result<Self> {
        let mut param_hm: HashMap<String, f64> = HashMap::new();
        for (key, value) in param_dict
            .keys()
            .into_iter()
            .zip(param_dict.values().into_iter())
        {
            let key_extracted = key
                .extract::<String>()
                .with_context(|| format!("{}\nFailed to extract key", format_dbg!()))?;
            let value_extracted = value
                .extract()
                .with_context(|| format!("{}\nFailed to extract value", format_dbg!()))?;
            param_hm.insert(key_extracted, value_extracted);
        }
        // type conversion on keys to satisfy function arg below
        let param_hm = HashMap::from_iter(param_hm.iter().map(|item| (item.0.as_str(), *item.1)));

        Self::from_hash(param_hm)
    }
}

impl Default for LocoParams {
    fn default() -> Self {
        Self {
            pwr_aux_offset: 8554.15 * uc::W,
            pwr_aux_traction_coeff: 0.000539638 * uc::R,
            force_max: 667.2e3 * uc::N,
            // https://www.wabteccorp.com/media/3641/download?inline
            // per above, 432,000 lbs = 195,000 kg
            mass: Some(195_000.0 * uc::KG),
        }
    }
}

#[derive(Clone, Default, Debug, Serialize, Deserialize, PartialEq, SerdeAPI)]
#[altrios_api(
    #[staticmethod]
    fn __new__() -> Self {
        Default::default()
    }
)]
/// DummyLoco locomotive with infinite power and free energy, used for
/// working with train performance calculator with
/// [crate::train::SetSpeedTrainSim] with no effort to ensure loads
/// on locomotive are realistic.
pub struct DummyLoco {}

impl LocoTrait for DummyLoco {
    fn set_curr_pwr_max_out(
        &mut self,
        _pwr_aux: Option<si::Power>,
        _elev_and_temp: Option<(si::Length, si::ThermodynamicTemperature)>,
        _train_mass: Option<si::Mass>,
        _train_speed: Option<si::Velocity>,
        _dt: si::Time,
    ) -> anyhow::Result<()> {
        Ok(())
    }
    fn save_state(&mut self) {}
    fn step(&mut self) {}
    fn get_energy_loss(&self) -> si::Energy {
        si::Energy::ZERO
    }
}

#[serde_api]
#[derive(PartialEq, Clone, Debug, Serialize, Deserialize)]
/// Struct for simulating any type of locomotive
pub struct Locomotive {
    /// type of locomotive including contained type-specific parameters
    /// and variables
    pub loco_type: PowertrainType,
    /// current state of locomotive
    #[serde(default)]
    #[serde(skip_serializing_if = "EqDefault::eq_default")]
    pub state: LocomotiveState,

    #[serde(default)]
    /// Locomotive mass
    mass: Option<si::Mass>,
    /// Locomotive coefficient of friction between wheels and rail when
    /// stopped (i.e. traction coefficient)
    mu: Option<si::Ratio>,
    /// Ballast mass, any mass that must be added to achieve nominal
    /// locomotive weight of 432,000 lb.
    ballast_mass: Option<si::Mass>,
    /// Baseline mass, which comprises any non-differentiating
    /// components between technologies, e.g. chassis, motors, trucks,
    /// cabin
    baseline_mass: Option<si::Mass>,
    /// time step interval between saves.  1 is a good option.  If None,
    /// no saving occurs.
    save_interval: Option<usize>,
    /// Custom vector of [Self::state]
    #[serde(default, skip_serializing_if = "LocomotiveStateHistoryVec::is_empty")]
    pub history: LocomotiveStateHistoryVec,
    #[serde(default = "utils::return_true")]
    /// If true, requires power demand to not exceed consist
    /// capabilities.  May be deprecated soon.
    pub assert_limits: bool,
    /// constant aux load
    pub pwr_aux_offset: si::Power,
    /// gain for linear model on traction power used to compute traction-power-dependent component
    /// of aux load, in terms of ratio of aux power per tractive power
    pub pwr_aux_traction_coeff: si::Ratio,
    /// maximum tractive force
    force_max: si::Force,
}

#[named_struct_pyo3_api]
impl Locomotive {
    #[new]
    #[pyo3(signature = (loco_type, loco_params, save_interval=None))]
    fn __new__(
        // needs to be variant in PowertrainType
        loco_type: &Bound<PyAny>,
        loco_params: LocoParams,
        save_interval: Option<usize>,
    ) -> anyhow::Result<Self> {
        let loco_type = loco_type
            .extract::<ConventionalLoco>()
            .map(PowertrainType::from)
            .or_else(|_| {
                loco_type
                    .extract::<HybridLoco>()
                    .map(PowertrainType::from)
                    .or_else(|_| {
                        loco_type
                            .extract::<BatteryElectricLoco>()
                            .map(PowertrainType::from)
                            .or_else(|_| loco_type.extract::<DummyLoco>().map(PowertrainType::from))
                    })
            })
            .map_err(|_| {
                pyo3::PyErr::new::<pyo3::exceptions::PyTypeError, _>(format!(
                    "{}\nMust provide ConventionalLoco, HybridLoco, BatteryElectricLoco, or DummyLoco",
                    format_dbg!()
                ))
            })?;

        Ok(Self {
            loco_type,
            state: Default::default(),
            save_interval,
            assert_limits: true,
            pwr_aux_offset: loco_params.pwr_aux_offset,
            pwr_aux_traction_coeff: loco_params.pwr_aux_traction_coeff,
            force_max: loco_params.force_max,
            ..Default::default()
        })
    }

    #[allow(clippy::too_many_arguments)]
    #[pyo3(signature = (fuel_converter, generator, drivetrain, loco_params, save_interval=None))]
    #[staticmethod]
    fn build_conventional_loco(
        fuel_converter: FuelConverter,
        generator: Generator,
        drivetrain: ElectricDrivetrain,
        loco_params: LocoParams,
        save_interval: Option<usize>,
    ) -> anyhow::Result<Self> {
        let mut loco = Self {
            loco_type: PowertrainType::ConventionalLoco(ConventionalLoco::new(
                fuel_converter,
                generator,
                drivetrain,
            )),
            state: Default::default(),
            save_interval,
            history: LocomotiveStateHistoryVec::new(),
            assert_limits: true,
            pwr_aux_offset: loco_params.pwr_aux_offset,
            pwr_aux_traction_coeff: loco_params.pwr_aux_traction_coeff,
            force_max: loco_params.force_max,
            ..Default::default()
        };
        // make sure save_interval is propagated
        loco.set_save_interval(save_interval);
        Ok(loco)
    }

    #[staticmethod]
    #[pyo3(name = "default_battery_electric_loco")]
    fn default_battery_electric_loco_py() -> anyhow::Result<Self> {
        Ok(Self::default_battery_electric_loco())
    }

    #[staticmethod]
    #[pyo3(name = "default_hybrid_electric_loco")]
    fn default_hybrid_electric_loco_py() -> anyhow::Result<Self> {
        Ok(Self::default_hybrid_electric_loco())
    }

    #[staticmethod]
    fn build_dummy_loco() -> Self {
        let mut dummy = Self {
            loco_type: PowertrainType::DummyLoco(DummyLoco::default()),
            state: LocomotiveState::default(),
            save_interval: None,
            history: LocomotiveStateHistoryVec::new(),
            assert_limits: true,
            pwr_aux_offset: 50e3 * uc::W,
            pwr_aux_traction_coeff: 0.01 * uc::R,
            force_max: 50e6 * uc::N,
            ..Default::default()
        };
        dummy.set_mass(None, MassSideEffect::None).unwrap();
        dummy
    }

    #[pyo3(name = "set_save_interval")]
    #[pyo3(signature = (save_interval=None))]
    /// Set save interval and cascade to nested components.
    fn set_save_interval_py(&mut self, save_interval: Option<usize>) -> anyhow::Result<()> {
        self.set_save_interval(save_interval);
        Ok(())
    }

    #[pyo3(name = "get_save_interval")]
    /// Set save interval and cascade to nested components.
    fn get_save_interval_py(&self) -> anyhow::Result<Option<usize>> {
        Ok(self.get_save_interval())
    }

    #[getter]
    fn get_fc(&self) -> Option<FuelConverter> {
        self.fuel_converter().cloned()
    }
    #[setter]
    fn set_fc(&mut self, _fc: FuelConverter) -> anyhow::Result<()> {
        bail!(PyAttributeError::new_err(DIRECT_SET_ERR))
    }

    #[setter(__fc)]
    fn set_fc_hidden(&mut self, fc: FuelConverter) -> anyhow::Result<()> {
        Ok(self
            .set_fuel_converter(fc)
            .map_err(|e| PyAttributeError::new_err(e.to_string()))?)
    }
    #[getter]
    fn get_gen(&self) -> Option<Generator> {
        self.generator().cloned()
    }

    #[setter]
    fn set_gen(&mut self, _gen: Generator) -> anyhow::Result<()> {
        bail!(PyAttributeError::new_err(DIRECT_SET_ERR))
    }
    #[setter(__gen)]
    fn set_gen_hidden(&mut self, gen: Generator) -> anyhow::Result<()> {
        Ok(self
            .set_generator(gen)
            .map_err(|e| PyAttributeError::new_err(e.to_string()))?)
    }
    #[getter]
    fn get_res(&self) -> Option<ReversibleEnergyStorage> {
        self.reversible_energy_storage().cloned()
    }
    #[setter]
    fn set_res(&mut self, _res: ReversibleEnergyStorage) -> anyhow::Result<()> {
        bail!(PyAttributeError::new_err(DIRECT_SET_ERR))
    }

    #[setter(__res)]
    fn set_res_hidden(&mut self, res: ReversibleEnergyStorage) -> anyhow::Result<()> {
        Ok(self
            .set_reversible_energy_storage(res)
            .map_err(|e| PyAttributeError::new_err(e.to_string()))?)
    }
    #[getter]
    fn get_edrv(&self) -> Option<ElectricDrivetrain> {
        self.electric_drivetrain()
    }
    #[setter]
    fn set_edrv(&mut self, _edrv: ElectricDrivetrain) -> anyhow::Result<()> {
        bail!(PyAttributeError::new_err(DIRECT_SET_ERR))
    }
    #[setter(__edrv)]
    fn set_edrv_hidden(&mut self, edrv: ElectricDrivetrain) -> anyhow::Result<()> {
        Ok(self
            .set_electric_drivetrain(edrv)
            .map_err(|e| PyAttributeError::new_err(e.to_string()))?)
    }

    fn loco_type(&self) -> anyhow::Result<String> {
        Ok(self.loco_type.to_string())
    }

    #[getter]
    fn get_pwr_rated_kilowatts(&self) -> f64 {
        self.get_pwr_rated().get::<si::kilowatt>()
    }

    #[getter("force_max_lbs")]
    fn get_force_max_pounds_py(&self) -> anyhow::Result<f64> {
        Ok(self.force_max()?.get::<si::pound_force>())
    }

    #[getter("force_max_newtons")]
    fn get_force_max_newtons_py(&self) -> anyhow::Result<f64> {
        Ok(self.force_max()?.get::<si::newton>())
    }

    #[pyo3(name = "set_force_max_newtons")]
    /// Sets max tractive force and applies `side_effect`.  Note that this should be
    /// used only on a standalone `Locomotive` (i.e. not nested in another object).
    /// # Arguments
    /// - `force_max`: max tractive force
    /// - `side_effect`: string form of `ForceMaxSideEffect`
    fn set_force_max_newtons_py(
        &mut self,
        force_max: f64,
        side_effect: String,
    ) -> anyhow::Result<()> {
        self.set_force_max(force_max * uc::N, side_effect.try_into()?)?;
        Ok(())
    }

    #[pyo3(name = "set_force_max_pounds")]
    fn set_force_max_pounds_py(
        &mut self,
        force_max: f64,
        side_effect: String,
    ) -> anyhow::Result<()> {
        self.set_force_max(force_max * uc::LBF, side_effect.try_into()?)?;
        Ok(())
    }

    #[getter]
    fn get_mass_kg(&self) -> anyhow::Result<Option<f64>> {
        Ok(self.mass()?.map(|m| m.get::<si::kilogram>()))
    }

    #[getter]
    fn get_ballast_mass_kg(&self) -> anyhow::Result<Option<f64>> {
        Ok(self.ballast_mass.map(|m| m.get::<si::kilogram>()))
    }

    #[getter]
    fn get_baseline_mass_kg(&self) -> anyhow::Result<Option<f64>> {
        Ok(self.baseline_mass.map(|m| m.get::<si::kilogram>()))
    }

    #[getter("mu")]
    fn get_mu_py(&self) -> anyhow::Result<Option<f64>> {
        Ok(self.mu()?.map(|mu| mu.get::<si::ratio>()))
    }

    /// Sets traction coefficient and applies `side_effect`.  Note that this should be
    /// used only on a standalone `Locomotive` (i.e. not nested in another object).
    /// # Arguments
    /// - `mu`: tractive coefficient between wheel and rail
    /// - `side_effect`: string form of `MuSideEffect`
    #[pyo3(name = "set_mu")]
    fn set_mu_py(&mut self, mu: f64, mu_side_effect: String) -> anyhow::Result<()> {
        self.set_mu(mu * uc::R, mu_side_effect.try_into()?)?;
        Ok(())
    }
<<<<<<< HEAD
=======
)]
#[derive(PartialEq, Clone, Debug, Serialize, Deserialize)]
/// Struct for simulating any type of locomotive
pub struct Locomotive {
    #[api(skip_get, skip_set)]
    /// type of locomotive including contained type-specific parameters
    /// and variables
    pub loco_type: PowertrainType,
    /// current state of locomotive
    #[serde(default)]
    #[serde(skip_serializing_if = "EqDefault::eq_default")]
    pub state: LocomotiveState,
    #[api(skip_get, skip_set)]
    #[serde(default)]
    /// Locomotive mass
    mass: Option<si::Mass>,
    /// Locomotive coefficient of friction between wheels and rail when
    /// stopped (i.e. traction coefficient)
    #[api(skip_get, skip_set)]
    mu: Option<si::Ratio>,
    /// Ballast mass, any mass that must be added to achieve nominal
    /// locomotive weight of 432,000 lb.
    #[api(skip_get, skip_set)]
    ballast_mass: Option<si::Mass>,
    /// Baseline mass, which comprises any non-differentiating
    /// components between technologies, e.g. chassis, motors, trucks,
    /// cabin
    #[api(skip_get, skip_set)]
    baseline_mass: Option<si::Mass>,
    /// time step interval between saves.  1 is a good option.  If None,
    /// no saving occurs.
    #[api(skip_set, skip_get)]
    save_interval: Option<usize>,
    /// Custom vector of [Self::state]
    #[serde(default)]
    pub history: LocomotiveStateHistoryVec,
    #[serde(default = "utils::return_true")]
    /// If true, requires power demand to not exceed consist
    /// capabilities.  May be deprecated soon.
    pub assert_limits: bool,
    /// constant aux load
    pub pwr_aux_offset: si::Power,
    /// gain for linear model on traction power used to compute traction-power-dependent component
    /// of aux load, in terms of ratio of aux power per tractive power
    pub pwr_aux_traction_coeff: si::Ratio,
    /// maximum tractive force
    #[api(skip_get, skip_set)]
    force_max: si::Force,
>>>>>>> e915d953
}

impl Default for Locomotive {
    /// Returns locomotive with defaults for Tier 4 [ConventionalLoco]
    fn default() -> Self {
        let loco_params = LocoParams::default();
        let mut loco = Self {
            loco_type: PowertrainType::ConventionalLoco(ConventionalLoco::default()),
            pwr_aux_offset: loco_params.pwr_aux_offset,
            pwr_aux_traction_coeff: loco_params.pwr_aux_traction_coeff,
            mass: loco_params.mass,
            force_max: loco_params.force_max,
            state: Default::default(),
            ballast_mass: Default::default(),
            baseline_mass: Default::default(),
            save_interval: Some(1),
            history: Default::default(),
            assert_limits: true,
            mu: Default::default(),
        };
        loco.init().unwrap();
        loco.set_save_interval(Some(1));
        loco
    }
}

impl Init for Locomotive {
    fn init(&mut self) -> Result<(), Error> {
        let _mass = self
            .mass()
            .map_err(|err| Error::InitError(format_dbg!(err)))?;
        self.loco_type.init()?;
        Ok(())
    }
}
impl SerdeAPI for Locomotive {}

impl Mass for Locomotive {
    fn mass(&self) -> anyhow::Result<Option<si::Mass>> {
        let derived_mass = self.derived_mass().with_context(|| format_dbg!())?;
        match (derived_mass, self.mass) {
            (Some(derived_mass), Some(set_mass)) => {
                ensure!(
                    utils::almost_eq_uom(&set_mass, &derived_mass, None),
                    format!(
                        "{}",
                        format_dbg!(utils::almost_eq_uom(&set_mass, &derived_mass, None)),
                    )
                );
                Ok(Some(set_mass))
            }
            (None, None) => Ok(None),
            _ => Ok(self.mass.or(derived_mass)),
        }
    }

    fn set_mass(
        &mut self,
        new_mass: Option<si::Mass>,
        side_effect: MassSideEffect,
    ) -> anyhow::Result<()> {
        ensure!(
            side_effect == MassSideEffect::None,
            "At the locomotive level, only `MassSideEffect::None` is allowed"
        );

        let derived_mass = self.derived_mass().with_context(|| format_dbg!())?;
        self.mass = match new_mass {
            // Set using provided `new_mass`, setting constituent mass fields to `None` to match if inconsistent
            Some(new_mass) => {
                if let Some(dm) = derived_mass {
                    if dm != new_mass {
                        self.expunge_mass_fields();
                    }
                }
                Some(new_mass)
            }
            // Set using `derived_mass()`, failing if it returns `None`
            None => Some(derived_mass.with_context(|| {
                format!(
                    "Not all mass fields in `{}` are set and no mass was provided.",
                    stringify!(Locomotive)
                )
            })?),
        };
        self.force_max = self
            .mu()
            .with_context(|| format_dbg!())?
            .with_context(|| format!("{}\nExpected `mu` to be set", format_dbg!()))?
            * self
                .mass()?
                .with_context(|| format!("{}\nExpected `mass` to be set", format_dbg!()))?
            * uc::ACC_GRAV;
        Ok(())
    }

    fn derived_mass(&self) -> anyhow::Result<Option<si::Mass>> {
        match &self.loco_type {
            PowertrainType::ConventionalLoco(conv) => conv.mass(),
            PowertrainType::HybridLoco(hev) => hev.mass(),
            PowertrainType::BatteryElectricLoco(bev) => bev.mass(),
            PowertrainType::DummyLoco(_) => Ok(None),
        }
    }

    fn expunge_mass_fields(&mut self) {
        match &mut self.loco_type {
            PowertrainType::ConventionalLoco(conv) => conv.expunge_mass_fields(),
            PowertrainType::HybridLoco(hev) => hev.expunge_mass_fields(),
            PowertrainType::BatteryElectricLoco(bev) => bev.expunge_mass_fields(),
            PowertrainType::DummyLoco(_) => {}
        };
    }
}

impl Locomotive {
    /// Sets force max based on provided value or previously set
    /// `self.mu`.
    ///
    /// Arugments:
    /// * `force_max` - option for setting `self.force_max` directly
    /// * `side_effect` - which dependent parameter to correspondingly update
    pub fn set_force_max(
        &mut self,
        force_max: si::Force,
        side_effect: ForceMaxSideEffect,
    ) -> anyhow::Result<()> {
        self.force_max = force_max;
        match side_effect {
            ForceMaxSideEffect::Mass => self
                .set_mass(
                    Some(
                        force_max
                            / (self.mu().with_context(|| format_dbg!())?.with_context(|| {
                                format_dbg!("Expected traction coefficient to be set.")
                            })? * uc::ACC_GRAV),
                    ),
                    MassSideEffect::None,
                )
                .with_context(|| format_dbg!())?,
            ForceMaxSideEffect::UpdateMu => {
                self.mu = self.mass.map(|mass| force_max / (mass * uc::ACC_GRAV))
            }
            ForceMaxSideEffect::SetMuToNone => {
                self.mu = None;
            }
            ForceMaxSideEffect::SetMassToNone => {
                self.mass = None;
            }
            ForceMaxSideEffect::SetMassAndMuToNone => {
                self.mu = None;
                self.mass = None;
            }
        }
        Ok(())
    }

    pub fn force_max(&self) -> anyhow::Result<si::Force> {
        self.check_force_max()
            .with_context(|| anyhow!(format_dbg!()))?;
        Ok(self.force_max)
    }

    pub fn check_force_max(&self) -> anyhow::Result<()> {
        if let (Some(mu), Some(mass)) = (self.mu, self.mass) {
            ensure!(utils::almost_eq_uom(
                    &self.force_max,
                    &(mu * mass * uc::ACC_GRAV),
                    None
                ),
                format!(
                    "`force_max` is not almost equal to calculation from `mu` and `mass`.\n{}\n`force_max`: {:?}\ncalculated `force_max`: {:?}\n`mu`: {:?}\n`mass`: {:?}",
                    format_dbg!(),
                    self.force_max,
                    mu * mass * uc::ACC_GRAV,
                    mu,
                    mass
                )
            );
        }
        Ok(())
    }

    pub fn default_battery_electric_loco() -> Self {
        let mut loco = Locomotive {
            loco_type: PowertrainType::BatteryElectricLoco(Default::default()),
            mass: Some(194.6e3 * uc::KG),
            ballast_mass: None,
            baseline_mass: None,
            force_max: 667.2e3 * uc::N,
            pwr_aux_offset: 8.55e3 * uc::W,
            pwr_aux_traction_coeff: 540e-6 * uc::R,
            mu: None,
            state: Default::default(),
            history: Default::default(),
            save_interval: Some(1),
            assert_limits: true,
        };
        loco.init().unwrap();
        loco.set_save_interval(Some(1));
        loco
    }

    pub fn default_hybrid_electric_loco() -> Self {
        // TODO: add `pwr_aux_offset` and `pwr_aux_traction_coeff` based on calibration
        let hel_type = PowertrainType::HybridLoco(Box::default());
        let mut loco = Locomotive {
            loco_type: hel_type,
            ..Default::default()
        };
        loco.init().unwrap();
        loco.set_save_interval(Some(1));
        loco
    }

    pub fn get_pwr_rated(&self) -> si::Power {
        if self.fuel_converter().is_some() && self.reversible_energy_storage().is_some() {
            self.fuel_converter().unwrap().pwr_out_max
                + self.reversible_energy_storage().unwrap().pwr_out_max
        } else if self.fuel_converter().is_some() {
            self.fuel_converter().unwrap().pwr_out_max
        } else {
            self.reversible_energy_storage().unwrap().pwr_out_max
        }
    }

    pub fn get_save_interval(&self) -> Option<usize> {
        self.save_interval
    }

    pub fn set_save_interval(&mut self, save_interval: Option<usize>) {
        self.save_interval = save_interval;
        match &mut self.loco_type {
            PowertrainType::ConventionalLoco(loco) => {
                loco.fc.save_interval = save_interval;
                loco.gen.save_interval = save_interval;
                loco.edrv.save_interval = save_interval;
            }
            PowertrainType::HybridLoco(loco) => {
                loco.fc.save_interval = save_interval;
                loco.gen.save_interval = save_interval;
                loco.res.save_interval = save_interval;
                loco.edrv.save_interval = save_interval;
            }
            PowertrainType::BatteryElectricLoco(loco) => {
                loco.res.save_interval = save_interval;
                loco.edrv.save_interval = save_interval;
            }
            PowertrainType::DummyLoco(_) => { /* maybe return an error for this in the future */ }
        }
    }

    pub fn fuel_converter(&self) -> Option<&FuelConverter> {
        match &self.loco_type {
            PowertrainType::ConventionalLoco(loco) => Some(&loco.fc),
            PowertrainType::HybridLoco(loco) => Some(&loco.fc),
            PowertrainType::BatteryElectricLoco(_) => None,
            PowertrainType::DummyLoco(_) => None,
        }
    }

    pub fn fuel_converter_mut(&mut self) -> Option<&mut FuelConverter> {
        match &mut self.loco_type {
            PowertrainType::ConventionalLoco(loco) => Some(&mut loco.fc),
            PowertrainType::HybridLoco(loco) => Some(&mut loco.fc),
            PowertrainType::BatteryElectricLoco(_) => None,
            PowertrainType::DummyLoco(_) => None,
        }
    }

    pub fn set_fuel_converter(&mut self, fc: FuelConverter) -> Result<()> {
        match &mut self.loco_type {
            PowertrainType::ConventionalLoco(loco) => {
                loco.fc = fc;
                Ok(())
            }
            PowertrainType::HybridLoco(loco) => {
                loco.fc = fc;
                Ok(())
            }
            PowertrainType::BatteryElectricLoco(_) => bail!("BEL has no FuelConverter."),
            PowertrainType::DummyLoco(_) => bail!("DummyLoco locomotive has no FuelConverter."),
        }
    }

    pub fn generator(&self) -> Option<&Generator> {
        match &self.loco_type {
            PowertrainType::ConventionalLoco(loco) => Some(&loco.gen),
            PowertrainType::HybridLoco(loco) => Some(&loco.gen),
            PowertrainType::BatteryElectricLoco(_) => None,
            PowertrainType::DummyLoco(_) => None,
        }
    }

    pub fn generator_mut(&mut self) -> Option<&mut Generator> {
        match &mut self.loco_type {
            PowertrainType::ConventionalLoco(loco) => Some(&mut loco.gen),
            PowertrainType::HybridLoco(loco) => Some(&mut loco.gen),
            PowertrainType::BatteryElectricLoco(_) => None,
            PowertrainType::DummyLoco(_) => None,
        }
    }

    pub fn set_generator(&mut self, gen: Generator) -> Result<()> {
        match &mut self.loco_type {
            PowertrainType::ConventionalLoco(loco) => {
                loco.gen = gen;
                Ok(())
            }
            PowertrainType::HybridLoco(loco) => {
                loco.gen = gen;
                Ok(())
            }
            PowertrainType::BatteryElectricLoco(_) => bail!("BEL has no Generator."),
            PowertrainType::DummyLoco(_) => bail!("DummyLoco locomotive has no Generator."),
        }
    }

    pub fn reversible_energy_storage(&self) -> Option<&ReversibleEnergyStorage> {
        match &self.loco_type {
            PowertrainType::ConventionalLoco(_) => None,
            PowertrainType::HybridLoco(loco) => Some(&loco.res),
            PowertrainType::BatteryElectricLoco(loco) => Some(&loco.res),
            PowertrainType::DummyLoco(_) => None,
        }
    }

    pub fn reversible_energy_storage_mut(&mut self) -> Option<&mut ReversibleEnergyStorage> {
        match &mut self.loco_type {
            PowertrainType::ConventionalLoco(_) => None,
            PowertrainType::HybridLoco(loco) => Some(&mut loco.res),
            PowertrainType::BatteryElectricLoco(loco) => Some(&mut loco.res),
            PowertrainType::DummyLoco(_) => None,
        }
    }

    pub fn set_reversible_energy_storage(&mut self, res: ReversibleEnergyStorage) -> Result<()> {
        match &mut self.loco_type {
            PowertrainType::ConventionalLoco(_) => {
                bail!("Conventional has no ReversibleEnergyStorage.")
            }
            PowertrainType::HybridLoco(loco) => {
                loco.res = res;
                Ok(())
            }
            PowertrainType::BatteryElectricLoco(loco) => {
                loco.res = res;
                Ok(())
            }
            PowertrainType::DummyLoco(_) => bail!("DummyLoco locomotive has no RES."),
        }
    }

    pub fn electric_drivetrain(&self) -> Option<ElectricDrivetrain> {
        match &self.loco_type {
            PowertrainType::ConventionalLoco(loco) => {
                let edrv = loco.edrv.clone();
                Some(edrv)
            }
            PowertrainType::HybridLoco(loco) => {
                let edrv = loco.edrv.clone();
                Some(edrv)
            }
            PowertrainType::BatteryElectricLoco(loco) => {
                let edrv = loco.edrv.clone();
                Some(edrv)
            }
            PowertrainType::DummyLoco(_) => None,
        }
    }

    pub fn set_electric_drivetrain(&mut self, edrv: ElectricDrivetrain) -> Result<()> {
        match &mut self.loco_type {
            PowertrainType::ConventionalLoco(loco) => {
                loco.edrv = edrv;
                Ok(())
            }
            PowertrainType::HybridLoco(loco) => {
                loco.edrv = edrv;
                Ok(())
            }
            PowertrainType::BatteryElectricLoco(loco) => {
                loco.edrv = edrv;
                Ok(())
            }
            PowertrainType::DummyLoco(_) => {
                bail!("DummyLoco locomotive has no ElectricDrivetrain.")
            }
        }
    }

    /// Calculate mass from components.
    fn derived_mass(&self) -> anyhow::Result<Option<si::Mass>> {
        if let (Some(baseline), Some(ballast)) = (self.baseline_mass, self.ballast_mass) {
            match self.loco_type {
                PowertrainType::ConventionalLoco(_) => {
                    if let (Some(fc), Some(gen)) = (
                        self.fuel_converter().unwrap().mass()?,
                        self.generator().unwrap().mass()?,
                    ) {
                        Ok(Some(fc + gen + baseline + ballast))
                    } else {
                        bail!(
                            "Locomotive fields baseline and ballast masses are both specified\n{}\n{}",
                            "so `fc` and `gen` masses must also be specified.",
                            format_dbg!()
                        )
                    }
                }
                PowertrainType::HybridLoco(_) => {
                    if let (Some(fc), Some(gen), Some(res)) = (
                        self.fuel_converter().unwrap().mass()?,
                        self.generator().unwrap().mass()?,
                        self.reversible_energy_storage().unwrap().mass()?,
                    ) {
                        Ok(Some(fc + gen + res + baseline + ballast))
                    } else {
                        bail!(
                            "Locomotive fields baseline and ballast masses are both specified\n{}\n{}",
                            "so `fc`, `gen`, and `res` masses must also be specified.",
                            format_dbg!()
                        )
                    }
                }
                PowertrainType::BatteryElectricLoco(_) => {
                    if let Some(res) = self.reversible_energy_storage().unwrap().mass()? {
                        Ok(Some(res + baseline + ballast))
                    } else {
                        bail!(
                            "Locomotive fields baseline and ballast masses are both specified\n{}\n{}",
                            "so `res` mass must also be specified.",
                            format_dbg!()
                        )
                    }
                }
                PowertrainType::DummyLoco(_) => {
                    bail!(
                        "`baseline` and `ballast` mass must be `None` with DummyLoco locomotive.\n{}",
                        format_dbg!()
                    )
                }
            }
        } else if self.baseline_mass.is_none() && self.ballast_mass.is_none() {
            match self.loco_type {
                PowertrainType::ConventionalLoco(_) => {
                    if self.fuel_converter().unwrap().mass()?.is_none()
                        && self.generator().unwrap().mass()?.is_none()
                    {
                        Ok(None)
                    } else {
                        bail!(
                            "Locomotive fields baseline and ballast masses are both `None`\n{}\n{}",
                            "so `fc` and `gen` masses must also be `None`.",
                            format_dbg!()
                        )
                    }
                }
                PowertrainType::HybridLoco(_) => {
                    if self.fuel_converter().unwrap().mass()?.is_none()
                        && self.generator().unwrap().mass()?.is_none()
                        && self.reversible_energy_storage().unwrap().mass()?.is_none()
                    {
                        Ok(None)
                    } else {
                        bail!(
                            "Locomotive fields baseline and ballast masses are both `None`\n{}\n{}",
                            "so `fc`, `gen`, and `res` masses must also be `None`.",
                            format_dbg!()
                        )
                    }
                }
                PowertrainType::BatteryElectricLoco(_) => {
                    if self.reversible_energy_storage().unwrap().mass()?.is_none() {
                        Ok(None)
                    } else {
                        bail!(
                            "Locomotive fields baseline and ballast masses are both `None`\n{}\n{}",
                            "so `res` mass must also also be `None`.",
                            format_dbg!()
                        )
                    }
                }
                PowertrainType::DummyLoco(_) => Ok(Some(0.0 * uc::KG)),
            }
        } else {
            bail!(
                "Both `baseline` and `ballast` masses must be either `Some` or `None`\n{}",
                format_dbg!()
            )
        }
    }

    /// Given required power output and time step, solves for energy
    /// consumption Arguments:
    /// ----------
    /// - `pwr_out_req:` float, output brake power required from fuel
    ///   converter
    /// - `train_speed`: current train speed
    /// - `dt:` current time step size engine_on whether or not
    ///   locomotive is active
    pub fn solve_energy_consumption(
        &mut self,
        pwr_out_req: si::Power,
        dt: si::Time,
        engine_on: Option<bool>,
        train_mass: Option<si::Mass>,
        train_speed: Option<si::Velocity>,
    ) -> anyhow::Result<()> {
        // maybe put logic for toggling `engine_on` here

        self.state.pwr_out = pwr_out_req;
        match &mut self.loco_type {
            PowertrainType::ConventionalLoco(loco) => {
                loco.solve_energy_consumption(
                    pwr_out_req,
                    dt,
                    engine_on.unwrap_or(true),
                    self.state.pwr_aux,
                    self.assert_limits,
                )
                .with_context(|| format_dbg!("ConventionalLoco"))?;
                self.state.pwr_out =
                    loco.edrv.state.pwr_mech_prop_out - loco.edrv.state.pwr_mech_dyn_brake;
            }
            PowertrainType::HybridLoco(loco) => {
                loco.solve_energy_consumption(
                    pwr_out_req,
                    train_mass.with_context(|| format!(
                        "{}\n`train_mass` must be provided in `SpeedTrace` or `PowerTrace` if simulating at the consist level or below"
                        , format_dbg!()
                    ))?,
                    train_speed.with_context(|| format!(
                        "{}\n`train_speed` must be provided in `SpeedTrace` or `PowerTrace` if simulating at the consist level or below"
                        , format_dbg!()
                    ))?,
                    dt,
                    self.state.pwr_aux,
                    self.assert_limits,
                ).with_context(|| format_dbg!("HybridLoco"))?;
                // TODO: add `engine_on` and `pwr_aux` here as inputs
                self.state.pwr_out =
                    loco.edrv.state.pwr_mech_prop_out - loco.edrv.state.pwr_mech_dyn_brake;
            }
            PowertrainType::BatteryElectricLoco(loco) => {
                // todo: put something in here for deep sleep that is the
                // equivalent of engine_on in conventional loco
                loco.solve_energy_consumption(pwr_out_req, dt, self.state.pwr_aux)
                    .with_context(|| format_dbg!("BatteryElectricLoco"))?;
                self.state.pwr_out =
                    loco.edrv.state.pwr_mech_prop_out - loco.edrv.state.pwr_mech_dyn_brake;
            }
            PowertrainType::DummyLoco(_) => { /* maybe put an error error in the future */ }
        }
        self.state.energy_out += self.state.pwr_out * dt;
        self.state.energy_aux += self.state.pwr_aux * dt;

        Ok(())
    }

    /// Sets aux power for locomotive
    /// # Arguments
    /// - `loco_on` whether this locomotive is active or just dead weight
    pub fn set_pwr_aux(&mut self, loco_on: Option<bool>) {
        self.state.pwr_aux = if loco_on.unwrap_or(true) {
            // TODO: make this optionally asymmetrical to allow for locomotives that
            // do not have an aux penalty related to dynamic braking
            self.pwr_aux_offset + self.pwr_aux_traction_coeff * self.state.pwr_out.abs()
        } else {
            si::Power::ZERO
        };
    }

    pub fn mu(&self) -> anyhow::Result<Option<si::Ratio>> {
        self.check_force_max().with_context(|| format_dbg!())?;
        Ok(self.mu)
    }

    pub fn set_mu(&mut self, mu: si::Ratio, mu_side_effect: MuSideEffect) -> anyhow::Result<()> {
        self.mu = Some(mu);
        match mu_side_effect {
            MuSideEffect::Mass => self.set_mass(
                Some(self.force_max / (mu * uc::ACC_GRAV)),
                MassSideEffect::None,
            ),
            MuSideEffect::ForceMax => {
                self.force_max = mu
                    * uc::ACC_GRAV
                    * self
                        .mass()?
                        .with_context(|| format_dbg!("Expected `mass` to be Some."))?;
                Ok(())
            }
            MuSideEffect::SetMassToNone => {
                self.mass = None;
                Ok(())
            }
        }
    }
}

fn set_pwr_lims(state: &mut LocomotiveState, edrv: &ElectricDrivetrain) {
    state.pwr_out_max = edrv.state.pwr_mech_out_max;
    state.pwr_rate_out_max = edrv.state.pwr_rate_out_max;
    state.pwr_regen_max = edrv.state.pwr_mech_regen_max;
}

impl LocoTrait for Locomotive {
    fn step(&mut self) {
        self.loco_type.step();
        self.state.i += 1;
    }

    fn save_state(&mut self) {
        self.loco_type.save_state();
        if let Some(interval) = self.save_interval {
            if self.state.i % interval == 0 {
                self.history.push(self.state);
            }
        }
    }

    fn get_energy_loss(&self) -> si::Energy {
        self.loco_type.get_energy_loss()
    }

    fn set_curr_pwr_max_out(
        &mut self,
        pwr_aux: Option<si::Power>,
        elev_and_temp: Option<(si::Length, si::ThermodynamicTemperature)>,
        train_mass_for_loco: Option<si::Mass>,
        train_speed: Option<si::Velocity>,
        dt: si::Time,
    ) -> anyhow::Result<()> {
        ensure!(
            pwr_aux.is_none(),
            format!(
                "{}\ntime step: {}",
                format_dbg!(pwr_aux.is_none()),
                self.state.i
            )
        );

        self.loco_type.set_curr_pwr_max_out(
            Some(self.state.pwr_aux),
            elev_and_temp,
            train_mass_for_loco,
            train_speed,
            dt,
        )?;
        match &self.loco_type {
            PowertrainType::ConventionalLoco(loco) => {
                set_pwr_lims(&mut self.state, &loco.edrv);
                assert_eq!(self.state.pwr_regen_max, si::Power::ZERO);
            }
            PowertrainType::HybridLoco(loco) => {
                set_pwr_lims(&mut self.state, &loco.edrv);
            }
            PowertrainType::BatteryElectricLoco(loco) => {
                set_pwr_lims(&mut self.state, &loco.edrv);
            }
            PowertrainType::DummyLoco(_) => {
                // this locomotive has the power of 1,000 suns and more
                // power absorption ability than really big numbers that
                // are not inf to avoid null in json
                self.state.pwr_out_max = uc::W * 1e15;
                self.state.pwr_rate_out_max = uc::WPS * 1e15;
                self.state.pwr_regen_max = uc::W * 1e15;
            }
        }
        Ok(())
    }
}

/// Locomotive state for current time step
#[derive(Clone, Copy, Debug, Deserialize, Serialize, PartialEq, HistoryVec)]
#[altrios_api]
pub struct LocomotiveState {
    pub i: usize,
    /// maximum forward propulsive power locomotive can produce
    pub pwr_out_max: si::Power,
    /// maximum rate of increase of forward propulsive power locomotive
    /// can produce
    pub pwr_rate_out_max: si::PowerRate,
    /// maximum regen power locomotive can absorb at the wheel
    pub pwr_regen_max: si::Power,
    /// actual wheel power achieved
    pub pwr_out: si::Power,
    /// time varying aux load
    pub pwr_aux: si::Power,
    // todo: add variable for statemachine pwr_out_prev,
    // time_at_or_below_idle, time_in_engine_state
    /// integral of [Self::pwr_out]
    pub energy_out: si::Energy,
    /// integral of [Self::pwr_aux]
    pub energy_aux: si::Energy,
    // pub force_max: si::Mass,
}

impl Init for LocomotiveState {}
impl SerdeAPI for LocomotiveState {}
impl Default for LocomotiveState {
    fn default() -> Self {
        Self {
            i: 1,
            pwr_out_max: Default::default(),
            pwr_rate_out_max: Default::default(),
            pwr_out: Default::default(),
            pwr_regen_max: Default::default(),
            energy_out: Default::default(),
            pwr_aux: Default::default(),
            energy_aux: Default::default(),
        }
    }
}

pub enum MuSideEffect {
    /// Update `mass`
    Mass,
    /// Update `force_max`
    ForceMax,
    /// Set `mass` to `None`
    SetMassToNone,
}

impl TryFrom<String> for MuSideEffect {
    type Error = anyhow::Error;
    fn try_from(value: String) -> anyhow::Result<Self> {
        let mass_side_effect = match value.as_str() {
            "Mass" => Self::Mass,
            "ForceMax" => Self::ForceMax,
            "SetMassToNone" => Self::SetMassToNone,
            _ => {
                bail!(format!(
                    "`MuSideEffect` must be 'Mass', 'ForceMax', or `SetMassToNone`."
                ))
            }
        };
        Ok(mass_side_effect)
    }
}

pub enum ForceMaxSideEffect {
    /// Update mass, leaving traction coefficient unchanged
    Mass,
    /// Update traction coefficient, leaving mass unchanged
    UpdateMu,
    /// Set traction coefficient to be `None`
    SetMuToNone,
    /// Set mass to be `None`
    SetMassToNone,
    /// Set both traction coefficient and mass to be `None`, e.g. if only `force_max`
    /// is needed
    SetMassAndMuToNone,
}

impl TryFrom<String> for ForceMaxSideEffect {
    type Error = anyhow::Error;
    fn try_from(value: String) -> anyhow::Result<Self> {
        let mass_side_effect = match value.as_str() {
            "Mass" => Self::Mass,
            "UpdateMu" => Self::UpdateMu,
            "SetMuToNone" => Self::SetMuToNone,
            "SetMassAndMuToNone" => Self::SetMassAndMuToNone,
            _ => {
                bail!(format!("`ForceMaxSideEffect` must be 'Mass', `UpdateMu`, `SetMuToNone`, or 'SetMassAndMuToNone'."))
            }
        };
        Ok(mass_side_effect)
    }
}<|MERGE_RESOLUTION|>--- conflicted
+++ resolved
@@ -144,7 +144,27 @@
     }
 }
 
-#[altrios_api(
+#[serde_api]
+#[derive(Clone, Debug, Serialize, Deserialize, PartialEq)]
+#[cfg_attr(feature = "pyo3", pyclass(module = "altrios", subclass, eq))]
+/// Struct to facilitate passing several parameters to builder
+pub struct LocoParams {
+    /// [Locomotive::pwr_aux_offset]
+    pub pwr_aux_offset: si::Power,
+    /// [Locomotive::pwr_aux_traction_coeff]
+    pub pwr_aux_traction_coeff: si::Ratio,
+    /// [Locomotive::force_max]
+    pub force_max: si::Force,
+
+    /// [Locomotive::mass]
+    pub mass: Option<si::Mass>,
+}
+
+impl Init for LocoParams {}
+impl SerdeAPI for LocoParams {}
+
+#[named_struct_pyo3_api]
+impl LocoParams {
     #[new]
     #[pyo3(signature = (pwr_aux_offset_watts, pwr_aux_traction_coeff_ratio, force_max_newtons, mass_kilograms=None))]
     fn __new__(
@@ -157,7 +177,7 @@
             pwr_aux_offset: pwr_aux_offset_watts * uc::W,
             pwr_aux_traction_coeff: pwr_aux_traction_coeff_ratio * uc::R,
             force_max: force_max_newtons * uc::N,
-            mass: mass_kilograms.map(|m| m * uc::KG)
+            mass: mass_kilograms.map(|m| m * uc::KG),
         })
     }
 
@@ -166,19 +186,6 @@
     fn from_dict_py(param_dict: &Bound<PyDict>) -> anyhow::Result<Self> {
         Self::from_dict(param_dict)
     }
-)]
-#[derive(Clone, Debug, Serialize, Deserialize, PartialEq, SerdeAPI)]
-/// Struct to facilitate passing several parameters to builder
-pub struct LocoParams {
-    /// [Locomotive::pwr_aux_offset]
-    pub pwr_aux_offset: si::Power,
-    /// [Locomotive::pwr_aux_traction_coeff]
-    pub pwr_aux_traction_coeff: si::Ratio,
-    /// [Locomotive::force_max]
-    pub force_max: si::Force,
-
-    /// [Locomotive::mass]
-    pub mass: Option<si::Mass>,
 }
 
 impl LocoParams {
@@ -244,18 +251,22 @@
     }
 }
 
-#[derive(Clone, Default, Debug, Serialize, Deserialize, PartialEq, SerdeAPI)]
-#[altrios_api(
-    #[staticmethod]
-    fn __new__() -> Self {
-        Default::default()
-    }
-)]
+#[serde_api]
+#[derive(Clone, Default, Debug, Serialize, Deserialize, PartialEq)]
+#[cfg_attr(feature = "pyo3", pyclass(module = "altrios", subclass, eq))]
 /// DummyLoco locomotive with infinite power and free energy, used for
 /// working with train performance calculator with
 /// [crate::train::SetSpeedTrainSim] with no effort to ensure loads
 /// on locomotive are realistic.
 pub struct DummyLoco {}
+
+#[named_struct_pyo3_api]
+impl DummyLoco {
+    #[staticmethod]
+    fn __new__() -> Self {
+        Default::default()
+    }
+}
 
 impl LocoTrait for DummyLoco {
     fn set_curr_pwr_max_out(
@@ -277,6 +288,7 @@
 
 #[serde_api]
 #[derive(PartialEq, Clone, Debug, Serialize, Deserialize)]
+#[cfg_attr(feature = "pyo3", pyclass(module = "altrios", subclass, eq))]
 /// Struct for simulating any type of locomotive
 pub struct Locomotive {
     /// type of locomotive including contained type-specific parameters
@@ -569,57 +581,6 @@
         self.set_mu(mu * uc::R, mu_side_effect.try_into()?)?;
         Ok(())
     }
-<<<<<<< HEAD
-=======
-)]
-#[derive(PartialEq, Clone, Debug, Serialize, Deserialize)]
-/// Struct for simulating any type of locomotive
-pub struct Locomotive {
-    #[api(skip_get, skip_set)]
-    /// type of locomotive including contained type-specific parameters
-    /// and variables
-    pub loco_type: PowertrainType,
-    /// current state of locomotive
-    #[serde(default)]
-    #[serde(skip_serializing_if = "EqDefault::eq_default")]
-    pub state: LocomotiveState,
-    #[api(skip_get, skip_set)]
-    #[serde(default)]
-    /// Locomotive mass
-    mass: Option<si::Mass>,
-    /// Locomotive coefficient of friction between wheels and rail when
-    /// stopped (i.e. traction coefficient)
-    #[api(skip_get, skip_set)]
-    mu: Option<si::Ratio>,
-    /// Ballast mass, any mass that must be added to achieve nominal
-    /// locomotive weight of 432,000 lb.
-    #[api(skip_get, skip_set)]
-    ballast_mass: Option<si::Mass>,
-    /// Baseline mass, which comprises any non-differentiating
-    /// components between technologies, e.g. chassis, motors, trucks,
-    /// cabin
-    #[api(skip_get, skip_set)]
-    baseline_mass: Option<si::Mass>,
-    /// time step interval between saves.  1 is a good option.  If None,
-    /// no saving occurs.
-    #[api(skip_set, skip_get)]
-    save_interval: Option<usize>,
-    /// Custom vector of [Self::state]
-    #[serde(default)]
-    pub history: LocomotiveStateHistoryVec,
-    #[serde(default = "utils::return_true")]
-    /// If true, requires power demand to not exceed consist
-    /// capabilities.  May be deprecated soon.
-    pub assert_limits: bool,
-    /// constant aux load
-    pub pwr_aux_offset: si::Power,
-    /// gain for linear model on traction power used to compute traction-power-dependent component
-    /// of aux load, in terms of ratio of aux power per tractive power
-    pub pwr_aux_traction_coeff: si::Ratio,
-    /// maximum tractive force
-    #[api(skip_get, skip_set)]
-    force_max: si::Force,
->>>>>>> e915d953
 }
 
 impl Default for Locomotive {
@@ -1294,8 +1255,9 @@
 }
 
 /// Locomotive state for current time step
+#[serde_api]
 #[derive(Clone, Copy, Debug, Deserialize, Serialize, PartialEq, HistoryVec)]
-#[altrios_api]
+#[cfg_attr(feature = "pyo3", pyclass(module = "altrios", subclass, eq))]
 pub struct LocomotiveState {
     pub i: usize,
     /// maximum forward propulsive power locomotive can produce
@@ -1318,6 +1280,9 @@
     // pub force_max: si::Mass,
 }
 
+#[named_struct_pyo3_api]
+impl LocomotiveState {}
+
 impl Init for LocomotiveState {}
 impl SerdeAPI for LocomotiveState {}
 impl Default for LocomotiveState {
