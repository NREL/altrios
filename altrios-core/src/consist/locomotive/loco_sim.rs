--- conflicted
+++ resolved
@@ -6,27 +6,12 @@
 use crate::consist::LocoTrait;
 use crate::imports::*;
 
-<<<<<<< HEAD
+#[cfg(doc)]
+use super::locomotive::HybridLoco;
+
 #[serde_api]
 #[derive(Clone, Debug, Deserialize, Serialize, PartialEq)]
 #[cfg_attr(feature = "pyo3", pyclass(module = "altrios", subclass, eq))]
-=======
-#[cfg(doc)]
-use super::locomotive::HybridLoco;
-
-#[altrios_api(
-    #[staticmethod]
-    #[pyo3(name = "from_csv_file")]
-    fn from_csv_file_py(pathstr: String) -> anyhow::Result<Self> {
-        Self::from_csv_file(&pathstr)
-    }
-
-    fn __len__(&self) -> usize {
-        self.len()
-    }
-)]
-#[derive(Clone, Debug, Deserialize, Serialize, PartialEq, SerdeAPI)]
->>>>>>> ced96acf
 /// Container
 pub struct PowerTrace {
     /// simulation time
@@ -38,12 +23,7 @@
     #[serde(default)]
     /// Speed, needed only if simulating [HybridLoco]  
     pub train_speed: Vec<si::Velocity>,
-<<<<<<< HEAD
-    /// Train mass, needed only if simulating [HybridElectricLocomotive]
-=======
     /// Train mass, needed only if simulating [HybridLoco]
-    #[api(skip_get, skip_set)]
->>>>>>> ced96acf
     pub train_mass: Option<si::Mass>,
 }
 
