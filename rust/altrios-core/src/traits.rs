use crate::imports::*;

///Standardizes conversion from smaller than usize types for indexing.
pub trait Idx {
    fn idx(self) -> usize;
}

#[duplicate_item(Self; [u8]; [u16])]
impl Idx for Self {
    fn idx(self) -> usize {
        self.into()
    }
}

impl Idx for u32 {
    fn idx(self) -> usize {
        self.try_into().unwrap()
    }
}

impl Idx for Option<NonZeroU16> {
    fn idx(self) -> usize {
        self.map(u16::from).unwrap_or(0) as usize
    }
}

/// Trait implemented for indexing types, specifically `usize`, to assist in
/// converting them into an `Option<NonZeroUxxxx>`.
///
/// This is necessary because both the common type conversion trait ([From])
/// and the types involved (e.g. `Option<NonZeroU16>` ) are from the
/// standard library.  Rust does not allow for the combination of traits and
/// types if both are from external libraries.
///
/// This trait is default implemented for [usize] to convert into any type that
/// already implements [TryFrom]<[NonZeroUsize]>, which includes most of the
/// NonZeroUxxxx types.
///
/// This approach will error on a loss of precision.  So, if the [usize] value
/// does not fit into the `NonZero` type, then an [Error] variant is returned.
///
/// If the value is `0`, then an [Ok]\([None]) variant is returned.
///
/// Note that the base `NonZero` types already have a similar feature if
/// converting from the same basic type (e.g. [u16] to [Option]<[NonZeroU16]>),
/// where the type is guaranteed to fit, but just might be `0`.  If that is the
/// use case, then just use the `new()` method, which returns the [None] variant
/// if the value is `0`.
///
/// The intended usage is as follows:
/// ```
/// # use std::num::NonZeroU8;
/// # use altrios_core::traits::TryFromIdx;
///
/// let non_zero : usize = 42;
/// let good_val : Option<NonZeroU8> = non_zero.try_from_idx().unwrap();
/// assert!(good_val == NonZeroU8::new(42));
///
/// let zero : usize = 0;
/// let none_val : Option<NonZeroU8> = zero.try_from_idx().unwrap();
/// assert!(none_val == None);
///
/// let too_big : usize = 256;
/// let bad_val : Result<Option<NonZeroU8>, _> = too_big.try_from_idx();
/// assert!(bad_val.is_err());
/// ```
pub trait TryFromIdx<T> {
    type Error;

    fn try_from_idx(&self) -> Result<Option<T>, Self::Error>;
}

impl<T> TryFromIdx<T> for usize
where
    T: TryFrom<NonZeroUsize>,
{
    type Error = <T as TryFrom<NonZeroUsize>>::Error;

    fn try_from_idx(&self) -> Result<Option<T>, Self::Error> {
        NonZeroUsize::new(*self).map_or(
            // If value is a 0-valued usize, then we immediately return an
            // Ok(None).
            Ok(None),
            // Otherwise we attempt to convert it from a NonZeroUsize into a
            // different type with potentially smaller accuracy.
            |val| {
                T::try_from(val)
                    // We wrap a valid result in Some
                    .map(Some)
            },
        )
    }
}

pub trait Linspace {
    fn linspace(start: f64, stop: f64, n_elements: usize) -> Vec<f64> {
        let n_steps = n_elements - 1;
        let step_size = (stop - start) / n_steps as f64;
        let v_norm: Vec<f64> = (0..=n_steps)
            .collect::<Vec<usize>>()
            .iter()
            .map(|x| *x as f64)
            .collect();
        let v = v_norm.iter().map(|x| (x * step_size) + start).collect();
        v
    }
}

impl Linspace for Vec<f64> {}

<<<<<<< HEAD
pub trait Init: Serialize + for<'a> Deserialize<'a> {
    /// Specialized code to execute upon initialization
    fn init(&mut self) -> Result<(), Error> {
=======
pub trait Init {
    /// Specialized code to execute upon initialization.  For any struct with fields
    /// that implement `Init`, this should propagate down the hierarchy.
    fn init(&mut self) -> anyhow::Result<()> {
>>>>>>> a2e7e0d2
        Ok(())
    }
}

pub trait SerdeAPI: Serialize + for<'a> Deserialize<'a> + Init {
    const ACCEPTED_BYTE_FORMATS: &'static [&'static str] = &[
        #[cfg(feature = "yaml")]
        "yaml",
        #[cfg(feature = "json")]
        "json",
        #[cfg(feature = "toml")]
        "toml",
    ];
    const ACCEPTED_STR_FORMATS: &'static [&'static str] = &[
        #[cfg(feature = "yaml")]
        "yaml",
        #[cfg(feature = "json")]
        "json",
        #[cfg(feature = "toml")]
        "toml",
    ];
    #[cfg(feature = "resources")]
    const RESOURCE_PREFIX: &'static str = "";

    /// Read (deserialize) an object from a resource file packaged with the `altrios-core` crate
    ///
    /// # Arguments:
    ///
    /// * `filepath` - Filepath, relative to the top of the `resources` folder (excluding any relevant prefix), from which to read the object
    #[cfg(feature = "resources")]
    fn from_resource<P: AsRef<Path>>(filepath: P, skip_init: bool) -> anyhow::Result<Self> {
        let filepath = Path::new(Self::RESOURCE_PREFIX).join(filepath);
        let extension = filepath
            .extension()
            .and_then(OsStr::to_str)
            .with_context(|| format!("File extension could not be parsed: {filepath:?}"))?;
        let file = crate::resources::RESOURCES_DIR
            .get_file(&filepath)
            .with_context(|| format!("File not found in resources: {filepath:?}"))?;
        Self::from_reader(&mut file.contents(), extension, skip_init)
    }

    /// Write (serialize) an object to a file.
    /// Supported file extensions are listed in [`ACCEPTED_BYTE_FORMATS`](`SerdeAPI::ACCEPTED_BYTE_FORMATS`).
    /// Creates a new file if it does not already exist, otherwise truncates the existing file.
    ///
    /// # Arguments
    ///
    /// * `filepath` - The filepath at which to write the object
    ///
    fn to_file<P: AsRef<Path>>(&self, filepath: P) -> anyhow::Result<()> {
        let filepath = filepath.as_ref();
        let extension = filepath
            .extension()
            .and_then(OsStr::to_str)
            .with_context(|| format!("File extension could not be parsed: {filepath:?}"))?;
        self.to_writer(File::create(filepath)?, extension)
    }

    /// Read (deserialize) an object from a file.
    /// Supported file extensions are listed in [`ACCEPTED_BYTE_FORMATS`](`SerdeAPI::ACCEPTED_BYTE_FORMATS`).
    ///
    /// # Arguments:
    ///
    /// * `filepath`: The filepath from which to read the object
    ///
    fn from_file<P: AsRef<Path>>(filepath: P, skip_init: bool) -> Result<Self, Error> {
        let filepath = filepath.as_ref();
        let extension = filepath
            .extension()
            .and_then(OsStr::to_str)
            .ok_or_else(|| {
                Error::SerdeError(format!("File extension could not be parsed: {filepath:?}"))
            })?;
        let mut file = File::open(filepath).map_err(|err| {
            Error::SerdeError(format!(
                "{err}\n{}",
                if !filepath.exists() {
                    format!("File not found: {filepath:?}")
                } else {
                    format!("Could not open file: {filepath:?}")
                }
            ))
        })?;
        Self::from_reader(&mut file, extension, skip_init)
    }

    /// Write (serialize) an object into anything that implements [`std::io::Write`]
<<<<<<< HEAD
    ///
    /// # Arguments:
    ///
    /// * `wtr` - The writer into which to write object data
    /// * `format` - The target format, any of those listed in [`ACCEPTED_BYTE_FORMATS`](`SerdeAPI::ACCEPTED_BYTE_FORMATS`)
    ///
    fn to_writer<W: std::io::Write>(&self, mut wtr: W, format: &str) -> anyhow::Result<()> {
        match format.trim_start_matches('.').to_lowercase().as_str() {
            #[cfg(feature = "yaml")]
            "yaml" | "yml" => serde_yaml::to_writer(wtr, self)?,
            #[cfg(feature = "json")]
            "json" => serde_json::to_writer(wtr, self)?,
            #[cfg(feature = "toml")]
            "toml" => {
                let toml_string = self.to_toml()?;
                wtr.write_all(toml_string.as_bytes())?;
            }
            _ => bail!(
                "Unsupported format {format:?}, must be one of {:?}",
                Self::ACCEPTED_BYTE_FORMATS
            ),
        }
        Ok(())
    }

    /// Write (serialize) an object into a string
=======
>>>>>>> a2e7e0d2
    ///
    /// # Arguments:
    ///
    /// * `wtr` - The writer into which to write object data
    /// * `format` - The target format, any of those listed in [`ACCEPTED_BYTE_FORMATS`](`SerdeAPI::ACCEPTED_BYTE_FORMATS`)
    ///
    fn to_writer<W: std::io::Write>(&self, mut wtr: W, format: &str) -> anyhow::Result<()> {
        match format.trim_start_matches('.').to_lowercase().as_str() {
            #[cfg(feature = "yaml")]
<<<<<<< HEAD
            "yaml" | "yml" => self.to_yaml(),
            #[cfg(feature = "json")]
            "json" => self.to_json(),
            #[cfg(feature = "toml")]
            "toml" => self.to_toml(),
=======
            "yaml" | "yml" => serde_yaml::to_writer(wtr, self)?,
            #[cfg(feature = "json")]
            "json" => serde_json::to_writer(wtr, self)?,
            #[cfg(feature = "toml")]
            "toml" => {
                let toml_string = self.to_toml()?;
                wtr.write_all(toml_string.as_bytes())?;
            }
>>>>>>> a2e7e0d2
            _ => bail!(
                "Unsupported format {format:?}, must be one of {:?}",
                Self::ACCEPTED_BYTE_FORMATS
            ),
        }
<<<<<<< HEAD
    }

    /// Read (deserialize) an object from a string
    ///
    /// # Arguments:
    ///
    /// * `contents` - The string containing the object data
    /// * `format` - The source format, any of those listed in [`ACCEPTED_STR_FORMATS`](`SerdeAPI::ACCEPTED_STR_FORMATS`)
    ///
    fn from_str<S: AsRef<str>>(contents: S, format: &str, skip_init: bool) -> anyhow::Result<Self> {
        Ok(
            match format.trim_start_matches('.').to_lowercase().as_str() {
                #[cfg(feature = "yaml")]
                "yaml" | "yml" => Self::from_yaml(contents, skip_init)?,
                #[cfg(feature = "json")]
                "json" => Self::from_json(contents, skip_init)?,
                #[cfg(feature = "toml")]
                "toml" => Self::from_toml(contents, skip_init)?,
                _ => bail!(
                    "Unsupported format {format:?}, must be one of {:?}",
                    Self::ACCEPTED_STR_FORMATS
                ),
            },
        )
=======
        Ok(())
>>>>>>> a2e7e0d2
    }

    /// Deserialize an object from anything that implements [`std::io::Read`]
    ///
    /// # Arguments:
    ///
    /// * `rdr` - The reader from which to read object data
    /// * `format` - The source format, any of those listed in [`ACCEPTED_BYTE_FORMATS`](`SerdeAPI::ACCEPTED_BYTE_FORMATS`)
    ///
    fn from_reader<R: std::io::Read>(
        rdr: &mut R,
        format: &str,
        skip_init: bool,
    ) -> Result<Self, Error> {
        let mut deserialized: Self = match format.trim_start_matches('.').to_lowercase().as_str() {
<<<<<<< HEAD
            "yaml" | "yml" => serde_yaml::from_reader(rdr)
                .map_err(|err| Error::SerdeError(format!("{err} while reading `yaml`")))?,
            "json" => serde_json::from_reader(rdr)
                .map_err(|err| Error::SerdeError(format!("{err} while reading `json`")))?,
            #[cfg(feature = "msgpack")]
            "msgpack" => rmp_serde::decode::from_read(rdr)
                .map_err(|err| Error::SerdeError(format!("{err} while reading `msgpack`")))?,
            _ => {
                return Err(Error::SerdeError(format!(
                    "Unsupported format {format:?}, must be one of {:?}",
                    Self::ACCEPTED_BYTE_FORMATS
                )))
            }
=======
            #[cfg(feature = "yaml")]
            "yaml" | "yml" => serde_yaml::from_reader(rdr)?,
            #[cfg(feature = "json")]
            "json" => serde_json::from_reader(rdr)?,
            #[cfg(feature = "msgpack")]
            "msgpack" => rmp_serde::decode::from_read(rdr)?,
            #[cfg(feature = "toml")]
            "toml" => {
                let mut buf = String::new();
                rdr.read_to_string(&mut buf)?;
                Self::from_toml(buf, skip_init)?
            }
            _ => bail!(
                "Unsupported format {format:?}, must be one of {:?}",
                Self::ACCEPTED_BYTE_FORMATS
            ),
>>>>>>> a2e7e0d2
        };
        if !skip_init {
            deserialized.init()?;
        }
        Ok(deserialized)
    }

    /// Write (serialize) an object into a string
    ///
    /// # Arguments:
    ///
    /// * `format` - The target format, any of those listed in [`ACCEPTED_STR_FORMATS`](`SerdeAPI::ACCEPTED_STR_FORMATS`)
    ///
    fn to_str(&self, format: &str) -> anyhow::Result<String> {
        match format.trim_start_matches('.').to_lowercase().as_str() {
            #[cfg(feature = "yaml")]
            "yaml" | "yml" => self.to_yaml(),
            #[cfg(feature = "json")]
            "json" => self.to_json(),
            #[cfg(feature = "toml")]
            "toml" => self.to_toml(),
            _ => bail!(
                "Unsupported format {format:?}, must be one of {:?}",
                Self::ACCEPTED_STR_FORMATS
            ),
        }
    }

    /// Read (deserialize) an object from a string
    ///
    /// # Arguments:
    ///
    /// * `contents` - The string containing the object data
    /// * `format` - The source format, any of those listed in [`ACCEPTED_STR_FORMATS`](`SerdeAPI::ACCEPTED_STR_FORMATS`)
    ///
    fn from_str<S: AsRef<str>>(contents: S, format: &str, skip_init: bool) -> anyhow::Result<Self> {
        Ok(
            match format.trim_start_matches('.').to_lowercase().as_str() {
                #[cfg(feature = "yaml")]
                "yaml" | "yml" => Self::from_yaml(contents, skip_init)?,
                #[cfg(feature = "json")]
                "json" => Self::from_json(contents, skip_init)?,
                #[cfg(feature = "toml")]
                "toml" => Self::from_toml(contents, skip_init)?,
                _ => bail!(
                    "Unsupported format {format:?}, must be one of {:?}",
                    Self::ACCEPTED_STR_FORMATS
                ),
            },
        )
    }

    /// Write (serialize) an object to a JSON string
    #[cfg(feature = "json")]
    fn to_json(&self) -> anyhow::Result<String> {
        Ok(serde_json::to_string(&self)?)
    }

    /// Read (deserialize) an object from a JSON string
    ///
    /// # Arguments
    ///
    /// * `json_str` - JSON-formatted string to deserialize from
    ///
    #[cfg(feature = "json")]
    fn from_json<S: AsRef<str>>(json_str: S, skip_init: bool) -> anyhow::Result<Self> {
        let mut json_de: Self = serde_json::from_str(json_str.as_ref())?;
        if !skip_init {
            json_de.init()?;
        }
        Ok(json_de)
    }

    /// Write (serialize) an object to a message pack
    #[cfg(feature = "msgpack")]
    fn to_msg_pack(&self) -> anyhow::Result<Vec<u8>> {
        Ok(rmp_serde::encode::to_vec_named(&self)?)
    }

    /// Read (deserialize) an object from a message pack
    ///
    /// # Arguments
    ///
    /// * `msg_pack` - message pack object
    ///
    #[cfg(feature = "msgpack")]
    fn from_msg_pack(msg_pack: &[u8], skip_init: bool) -> anyhow::Result<Self> {
        let mut msg_pack_de: Self = rmp_serde::decode::from_slice(msg_pack)?;
        if !skip_init {
            msg_pack_de.init()?;
        }
        Ok(msg_pack_de)
    }

    /// Write (serialize) an object to a TOML string
    #[cfg(feature = "toml")]
    fn to_toml(&self) -> anyhow::Result<String> {
        Ok(toml::to_string(&self)?)
    }

    /// Read (deserialize) an object from a TOML string
    ///
    /// # Arguments
    ///
    /// * `toml_str` - TOML-formatted string to deserialize from
    ///
    #[cfg(feature = "toml")]
    fn from_toml<S: AsRef<str>>(toml_str: S, skip_init: bool) -> anyhow::Result<Self> {
        let mut toml_de: Self = toml::from_str(toml_str.as_ref())?;
        if !skip_init {
            toml_de.init()?;
        }
        Ok(toml_de)
    }

    /// Write (serialize) an object to a YAML string
    #[cfg(feature = "yaml")]
    fn to_yaml(&self) -> anyhow::Result<String> {
        Ok(serde_yaml::to_string(&self)?)
    }

    /// Read (deserialize) an object from a YAML string
    ///
    /// # Arguments
    ///
    /// * `yaml_str` - YAML-formatted string to deserialize from
    ///
    #[cfg(feature = "yaml")]
    fn from_yaml<S: AsRef<str>>(yaml_str: S, skip_init: bool) -> anyhow::Result<Self> {
        let mut yaml_de: Self = serde_yaml::from_str(yaml_str.as_ref())?;
        if !skip_init {
            yaml_de.init()?;
        }
        Ok(yaml_de)
    }
}

impl<T: Init> Init for Vec<T> {
<<<<<<< HEAD
    fn init(&mut self) -> Result<(), Error> {
=======
    fn init(&mut self) -> anyhow::Result<()> {
>>>>>>> a2e7e0d2
        for val in self {
            val.init()?
        }
        Ok(())
    }
}
impl<T: SerdeAPI> SerdeAPI for Vec<T> {}

/// Provides method for checking if an instance of `Self` is equal to `Self::default`
pub trait EqDefault: Default + PartialEq {
    /// Checks if an instance of `Self` is equal to `Self::default`
    fn eq_default(&self) -> bool {
        *self == Self::default()
    }
}
impl<T: Default + PartialEq> EqDefault for T {}

#[derive(Default, Deserialize, Serialize, Debug, Clone, PartialEq)]
/// Governs which side effect to trigger when setting mass
pub enum MassSideEffect {
    /// To be used when [MassSideEffect] is not applicable
    #[default]
    None,
    /// Set the extensive parameter -- e.g. energy, power -- as a side effect
    Extensive,
    /// Set the intensive parameter -- e.g. specific power, specific energy -- as a side effect
    Intensive,
}

impl TryFrom<String> for MassSideEffect {
    type Error = anyhow::Error;
    fn try_from(value: String) -> anyhow::Result<MassSideEffect> {
        let mass_side_effect = match value.as_str() {
            "None" => Self::None,
            "Extensive" => Self::Extensive,
            "Intensive" => Self::Intensive,
            _ => {
                bail!(format!(
                    "`MassSideEffect` must be 'Intensive', 'Extensive', or 'None'. "
                ))
            }
        };
        Ok(mass_side_effect)
    }
}

pub trait Mass {
    /// Returns mass of Self, either from `self.mass` or
    /// the derived from fields that store mass data. `Mass::mass` also checks that
    /// derived mass, if Some, is same as `self.mass`.
    fn mass(&self) -> anyhow::Result<Option<si::Mass>>;

    /// Sets component mass to `mass`, or if `None` is provided for `mass`,
    /// sets mass based on other component parameters (e.g. power and power
    /// density, sum of fields containing mass)
    fn set_mass(
        &mut self,
        new_mass: Option<si::Mass>,
        side_effect: MassSideEffect,
    ) -> anyhow::Result<()>;

    /// Returns derived mass (e.g. sum of mass fields, or
    /// calculation involving mass specific properties).  If
    fn derived_mass(&self) -> anyhow::Result<Option<si::Mass>>;

    /// Sets all fields that are used in calculating derived mass to `None`.
    /// Does not touch `self.mass`.
    fn expunge_mass_fields(&mut self);

    /// Sets any mass-specific property with appropriate side effects
    fn set_mass_specific_property(&mut self) -> anyhow::Result<()> {
        // TODO: remove this default implementation when this method has been universally implemented.
        // For structs without specific properties, return an error
        Ok(())
    }
}<|MERGE_RESOLUTION|>--- conflicted
+++ resolved
@@ -108,16 +108,10 @@
 
 impl Linspace for Vec<f64> {}
 
-<<<<<<< HEAD
-pub trait Init: Serialize + for<'a> Deserialize<'a> {
-    /// Specialized code to execute upon initialization
-    fn init(&mut self) -> Result<(), Error> {
-=======
 pub trait Init {
     /// Specialized code to execute upon initialization.  For any struct with fields
     /// that implement `Init`, this should propagate down the hierarchy.
-    fn init(&mut self) -> anyhow::Result<()> {
->>>>>>> a2e7e0d2
+    fn init(&mut self) -> Result<(), Error> {
         Ok(())
     }
 }
@@ -206,7 +200,6 @@
     }
 
     /// Write (serialize) an object into anything that implements [`std::io::Write`]
-<<<<<<< HEAD
     ///
     /// # Arguments:
     ///
@@ -233,39 +226,24 @@
     }
 
     /// Write (serialize) an object into a string
-=======
->>>>>>> a2e7e0d2
-    ///
-    /// # Arguments:
-    ///
-    /// * `wtr` - The writer into which to write object data
-    /// * `format` - The target format, any of those listed in [`ACCEPTED_BYTE_FORMATS`](`SerdeAPI::ACCEPTED_BYTE_FORMATS`)
-    ///
-    fn to_writer<W: std::io::Write>(&self, mut wtr: W, format: &str) -> anyhow::Result<()> {
+    ///
+    /// # Arguments:
+    ///
+    /// * `format` - The target format, any of those listed in [`ACCEPTED_STR_FORMATS`](`SerdeAPI::ACCEPTED_STR_FORMATS`)
+    ///
+    fn to_str(&self, format: &str) -> anyhow::Result<String> {
         match format.trim_start_matches('.').to_lowercase().as_str() {
             #[cfg(feature = "yaml")]
-<<<<<<< HEAD
             "yaml" | "yml" => self.to_yaml(),
             #[cfg(feature = "json")]
             "json" => self.to_json(),
             #[cfg(feature = "toml")]
             "toml" => self.to_toml(),
-=======
-            "yaml" | "yml" => serde_yaml::to_writer(wtr, self)?,
-            #[cfg(feature = "json")]
-            "json" => serde_json::to_writer(wtr, self)?,
-            #[cfg(feature = "toml")]
-            "toml" => {
-                let toml_string = self.to_toml()?;
-                wtr.write_all(toml_string.as_bytes())?;
-            }
->>>>>>> a2e7e0d2
             _ => bail!(
                 "Unsupported format {format:?}, must be one of {:?}",
-                Self::ACCEPTED_BYTE_FORMATS
+                Self::ACCEPTED_STR_FORMATS
             ),
         }
-<<<<<<< HEAD
     }
 
     /// Read (deserialize) an object from a string
@@ -290,9 +268,6 @@
                 ),
             },
         )
-=======
-        Ok(())
->>>>>>> a2e7e0d2
     }
 
     /// Deserialize an object from anything that implements [`std::io::Read`]
@@ -308,7 +283,6 @@
         skip_init: bool,
     ) -> Result<Self, Error> {
         let mut deserialized: Self = match format.trim_start_matches('.').to_lowercase().as_str() {
-<<<<<<< HEAD
             "yaml" | "yml" => serde_yaml::from_reader(rdr)
                 .map_err(|err| Error::SerdeError(format!("{err} while reading `yaml`")))?,
             "json" => serde_json::from_reader(rdr)
@@ -322,74 +296,11 @@
                     Self::ACCEPTED_BYTE_FORMATS
                 )))
             }
-=======
-            #[cfg(feature = "yaml")]
-            "yaml" | "yml" => serde_yaml::from_reader(rdr)?,
-            #[cfg(feature = "json")]
-            "json" => serde_json::from_reader(rdr)?,
-            #[cfg(feature = "msgpack")]
-            "msgpack" => rmp_serde::decode::from_read(rdr)?,
-            #[cfg(feature = "toml")]
-            "toml" => {
-                let mut buf = String::new();
-                rdr.read_to_string(&mut buf)?;
-                Self::from_toml(buf, skip_init)?
-            }
-            _ => bail!(
-                "Unsupported format {format:?}, must be one of {:?}",
-                Self::ACCEPTED_BYTE_FORMATS
-            ),
->>>>>>> a2e7e0d2
         };
         if !skip_init {
             deserialized.init()?;
         }
         Ok(deserialized)
-    }
-
-    /// Write (serialize) an object into a string
-    ///
-    /// # Arguments:
-    ///
-    /// * `format` - The target format, any of those listed in [`ACCEPTED_STR_FORMATS`](`SerdeAPI::ACCEPTED_STR_FORMATS`)
-    ///
-    fn to_str(&self, format: &str) -> anyhow::Result<String> {
-        match format.trim_start_matches('.').to_lowercase().as_str() {
-            #[cfg(feature = "yaml")]
-            "yaml" | "yml" => self.to_yaml(),
-            #[cfg(feature = "json")]
-            "json" => self.to_json(),
-            #[cfg(feature = "toml")]
-            "toml" => self.to_toml(),
-            _ => bail!(
-                "Unsupported format {format:?}, must be one of {:?}",
-                Self::ACCEPTED_STR_FORMATS
-            ),
-        }
-    }
-
-    /// Read (deserialize) an object from a string
-    ///
-    /// # Arguments:
-    ///
-    /// * `contents` - The string containing the object data
-    /// * `format` - The source format, any of those listed in [`ACCEPTED_STR_FORMATS`](`SerdeAPI::ACCEPTED_STR_FORMATS`)
-    ///
-    fn from_str<S: AsRef<str>>(contents: S, format: &str, skip_init: bool) -> anyhow::Result<Self> {
-        Ok(
-            match format.trim_start_matches('.').to_lowercase().as_str() {
-                #[cfg(feature = "yaml")]
-                "yaml" | "yml" => Self::from_yaml(contents, skip_init)?,
-                #[cfg(feature = "json")]
-                "json" => Self::from_json(contents, skip_init)?,
-                #[cfg(feature = "toml")]
-                "toml" => Self::from_toml(contents, skip_init)?,
-                _ => bail!(
-                    "Unsupported format {format:?}, must be one of {:?}",
-                    Self::ACCEPTED_STR_FORMATS
-                ),
-            },
-        )
     }
 
     /// Write (serialize) an object to a JSON string
@@ -478,11 +389,7 @@
 }
 
 impl<T: Init> Init for Vec<T> {
-<<<<<<< HEAD
     fn init(&mut self) -> Result<(), Error> {
-=======
-    fn init(&mut self) -> anyhow::Result<()> {
->>>>>>> a2e7e0d2
         for val in self {
             val.init()?
         }
