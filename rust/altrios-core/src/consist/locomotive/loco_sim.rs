//! Module for standalone simulation of locomotive powertrains

use rayon::prelude::*;

use crate::consist::locomotive::Locomotive;
use crate::consist::LocoTrait;
use crate::imports::*;

#[altrios_api(
    #[new]
    fn __new__(
        time_seconds: Vec<f64>,
        pwr_watts: Vec<f64>,
        engine_on: Vec<Option<bool>>,
    ) -> anyhow::Result<Self> {
        Ok(Self::new(time_seconds, pwr_watts, engine_on))
    }

    #[staticmethod]
    #[pyo3(name = "from_csv_file")]
    fn from_csv_file_py(pathstr: String) -> anyhow::Result<Self> {
        Self::from_csv_file(&pathstr)
    }

    fn __len__(&self) -> usize {
        self.len()
    }
)]
#[derive(Clone, Debug, Deserialize, Serialize, PartialEq, SerdeAPI)]
/// Container
pub struct PowerTrace {
    /// simulation time
    #[serde(rename = "time_seconds")]
    pub time: Vec<si::Time>,
    /// simulation power
    #[serde(rename = "pwr_watts")]
    pub pwr: Vec<si::Power>,
    /// Whether engine is on
    pub engine_on: Vec<Option<bool>>,
}

impl PowerTrace {
    pub fn new(time_s: Vec<f64>, pwr_watts: Vec<f64>, engine_on: Vec<Option<bool>>) -> Self {
        Self {
            time: time_s.iter().map(|x| uc::S * (*x)).collect(),
            pwr: pwr_watts.iter().map(|x| uc::W * (*x)).collect(),
            engine_on,
        }
    }

    pub fn empty() -> Self {
        Self {
            time: Vec::new(),
            pwr: Vec::new(),
            engine_on: Vec::new(),
        }
    }

    pub fn dt(&self, i: usize) -> si::Time {
        self.time[i] - self.time[i - 1]
    }

    pub fn len(&self) -> usize {
        self.time.len()
    }

    pub fn is_empty(&self) -> bool {
        self.len() == 0
    }

    pub fn push(&mut self, pt_element: PowerTraceElement) {
        self.time.push(pt_element.time);
        self.pwr.push(pt_element.pwr);
        self.engine_on.push(pt_element.engine_on);
    }

    pub fn trim(&mut self, start_idx: Option<usize>, end_idx: Option<usize>) -> anyhow::Result<()> {
        let start_idx = start_idx.unwrap_or(0);
        let end_idx = end_idx.unwrap_or(self.len());
        ensure!(end_idx <= self.len(), format_dbg!(end_idx <= self.len()));

        self.time = self.time[start_idx..end_idx].to_vec();
        self.pwr = self.pwr[start_idx..end_idx].to_vec();
        self.engine_on = self.engine_on[start_idx..end_idx].to_vec();
        Ok(())
    }

    /// Load cycle from csv file
    pub fn from_csv_file(pathstr: &str) -> Result<Self, anyhow::Error> {
        let pathbuf = PathBuf::from(&pathstr);

        // create empty cycle to be populated
        let mut pt = Self::empty();

        let file = File::open(pathbuf)?;
        let mut rdr = csv::ReaderBuilder::new()
            .has_headers(true)
            .from_reader(file);
        for result in rdr.deserialize() {
            let pt_elem: PowerTraceElement = result?;
            pt.push(pt_elem);
        }
        if pt.is_empty() {
            bail!("Invalid PowerTrace file; PowerTrace is empty")
        } else {
            Ok(pt)
        }
    }
}

impl Default for PowerTrace {
    fn default() -> Self {
        let pwr_max_watts = 1.5e6;
        let pwr_watts_ramp: Vec<f64> = Vec::linspace(0., pwr_max_watts, 300);
        let mut pwr_watts = pwr_watts_ramp.clone();
        pwr_watts.append(&mut vec![pwr_max_watts; 100]);
        pwr_watts.append(&mut pwr_watts_ramp.iter().rev().copied().collect());
        let time_s: Vec<f64> = (0..pwr_watts.len()).map(|x| x as f64).collect();
        let time_len = time_s.len();
        Self::new(time_s, pwr_watts, vec![Some(true); time_len])
    }
}

/// Element of [PowerTrace].  Used for vec-like operations.
#[derive(Default, Debug, Serialize, Deserialize, PartialEq, SerdeAPI)]
pub struct PowerTraceElement {
    /// simulation time
    #[serde(rename = "time_seconds")]
    time: si::Time,
    /// simulation power
    #[serde(rename = "pwr_watts")]
    pwr: si::Power,
    /// Whether engine is on
    engine_on: Option<bool>,
}

#[altrios_api(
    #[new]
    fn __new__(
        loco_unit: Locomotive,
        power_trace: PowerTrace,
        save_interval: Option<usize>,
    ) -> Self {
        Self::new(loco_unit, power_trace, save_interval)
    }

    #[pyo3(name = "walk")]
    /// Exposes `walk` to Python.
    fn walk_py(&mut self) -> anyhow::Result<()> {
        self.walk()
    }

    #[pyo3(name = "step")]
    fn step_py(&mut self) -> anyhow::Result<()> {
        self.step()
    }

    #[pyo3(name = "set_save_interval")]
    /// Set save interval and cascade to nested components.
    fn set_save_interval_py(&mut self, save_interval: Option<usize>) -> anyhow::Result<()> {
        self.set_save_interval(save_interval);
        Ok(())
    }

    #[pyo3(name = "get_save_interval")]
    fn get_save_interval_py(&self) -> anyhow::Result<Option<usize>> {
        Ok(self.loco_unit.get_save_interval())
    }

    #[pyo3(name = "trim_failed_steps")]
    fn trim_failed_steps_py(&mut self) -> anyhow::Result<()> {
        self.trim_failed_steps()?;
        Ok(())
    }
)]
#[derive(Clone, Debug, Deserialize, Serialize, PartialEq)]
/// Struct for simulating operation of a standalone locomotive.
pub struct LocomotiveSimulation {
    pub loco_unit: Locomotive,
    pub power_trace: PowerTrace,
    pub i: usize,
}

impl LocomotiveSimulation {
    pub fn new(
        loco_unit: Locomotive,
        power_trace: PowerTrace,
        save_interval: Option<usize>,
    ) -> Self {
        let mut loco_sim = Self {
            loco_unit,
            power_trace,
            i: 1,
        };
        loco_sim.loco_unit.set_save_interval(save_interval);
        loco_sim
    }

    /// Trims off any portion of the trip that failed to run
    pub fn trim_failed_steps(&mut self) -> anyhow::Result<()> {
        if self.i <= 1 {
            bail!("`walk` method has not proceeded past first time step.")
        }
        self.power_trace.trim(None, Some(self.i))?;

        Ok(())
    }

    pub fn set_save_interval(&mut self, save_interval: Option<usize>) {
        self.loco_unit.set_save_interval(save_interval);
    }

    pub fn get_save_interval(&self) -> Option<usize> {
        self.loco_unit.get_save_interval()
    }

    pub fn step(&mut self) -> anyhow::Result<()> {
        self.solve_step()
            .map_err(|err| err.context(format!("time step: {}", self.i)))?;
        self.save_state();
        self.i += 1;
        self.loco_unit.step();
        Ok(())
    }

    pub fn solve_step(&mut self) -> anyhow::Result<()> {
        // linear aux model
        let engine_on = self.power_trace.engine_on[self.i];
        self.loco_unit.set_pwr_aux(engine_on);
        self.loco_unit
            .set_cur_pwr_max_out(None, self.power_trace.dt(self.i))?;
        self.solve_energy_consumption(
            self.power_trace.pwr[self.i],
            self.power_trace.dt(self.i),
            engine_on,
        )?;
        ensure!(
            utils::almost_eq_uom(
                &self.power_trace.pwr[self.i],
                &self.loco_unit.state.pwr_out,
                None
            ),
            format_dbg!(
                (utils::almost_eq_uom(
                    &self.power_trace.pwr[self.i],
                    &self.loco_unit.state.pwr_out,
                    None
                ))
            )
        );
        Ok(())
    }

    fn save_state(&mut self) {
        self.loco_unit.save_state();
    }

    /// Iterates `save_state` and `step` through all time steps.
    pub fn walk(&mut self) -> anyhow::Result<()> {
        self.save_state();
        while self.i < self.power_trace.len() {
            self.step()?
        }
        ensure!(self.i == self.power_trace.len());
        Ok(())
    }

    /// Solves for fuel and RES consumption
    /// Arguments:
    /// ----------
    /// pwr_out_req: float, output brake power required from fuel converter.
    /// dt: current time step size
    /// engine_on: whether or not locomotive is active
    pub fn solve_energy_consumption(
        &mut self,
        pwr_out_req: si::Power,
        dt: si::Time,
        engine_on: Option<bool>,
    ) -> anyhow::Result<()> {
        self.loco_unit
            .solve_energy_consumption(pwr_out_req, dt, engine_on)?;
        Ok(())
    }
}

impl SerdeAPI for LocomotiveSimulation {
    fn init(&mut self) -> anyhow::Result<()> {
        self.loco_unit.init()?;
        self.power_trace.init()?;
        Ok(())
    }
}

impl Default for LocomotiveSimulation {
    fn default() -> Self {
        let power_trace = PowerTrace::default();
        let loco_unit = Locomotive::default();
        Self::new(loco_unit, power_trace, None)
    }
}

#[altrios_api(
    #[pyo3(name="walk")]
    /// Exposes `walk` to Python.
    fn walk_py(&mut self, b_parallelize: Option<bool>) -> anyhow::Result<()> {
        let b_par = b_parallelize.unwrap_or(false);
        self.walk(b_par)
    }
)]
<<<<<<< HEAD
#[derive(Clone, Debug, Serialize, Deserialize, SerdeAPI, PartialEq)]
=======
#[derive(Clone, Debug, Serialize, Deserialize)]
>>>>>>> 02532178
pub struct LocomotiveSimulationVec(pub Vec<LocomotiveSimulation>);

impl SerdeAPI for LocomotiveSimulationVec {
    fn init(&mut self) -> anyhow::Result<()> {
        self.0.iter_mut().try_for_each(|l| l.init())?;
        Ok(())
    }
}
impl Default for LocomotiveSimulationVec {
    fn default() -> Self {
        Self(vec![LocomotiveSimulation::default(); 3])
    }
}

impl LocomotiveSimulationVec {
    /// Calls `walk` for each locomotive in vec.
    pub fn walk(&mut self, parallelize: bool) -> anyhow::Result<()> {
        if parallelize {
            self.0
                .par_iter_mut()
                .enumerate()
                .try_for_each(|(i, loco_sim)| {
                    log::info!("Solving locomotive #{i}");
                    loco_sim
                        .walk()
                        .map_err(|err| err.context(format!("loco_sim idx:{}", i)))
                })?;
        } else {
            self.0
                .iter_mut()
                .enumerate()
                .try_for_each(|(i, loco_sim)| {
                    loco_sim
                        .walk()
                        .map_err(|err| err.context(format!("loco_sim idx:{}", i)))
                })?;
        }
        Ok(())
    }
}
#[cfg(test)]
mod tests {
    use super::{Locomotive, LocomotiveSimulation, LocomotiveSimulationVec, PowerTrace};
    use crate::consist::locomotive::PowertrainType;

    #[test]
    fn test_loco_sim_vec_par() {
        let mut loco_sim_vec = LocomotiveSimulationVec::default();
        loco_sim_vec.walk(true).unwrap();
    }

    #[test]
    fn test_loco_sim_vec_ser() {
        let mut loco_sim_vec = LocomotiveSimulationVec::default();
        loco_sim_vec.walk(false).unwrap();
    }

    #[test]
    fn test_power_trace_serialize() {
        let pt = PowerTrace::default();
        let json = serde_json::to_string(&pt).unwrap();
        println!("{json}");
        let new_pt: PowerTrace = serde_json::from_str(json.as_str()).unwrap();
        println!("{new_pt:?}");
    }

    #[test]
    fn test_power_trace_serialize_yaml() {
        let pt = PowerTrace::default();
        let yaml = serde_yaml::to_string(&pt).unwrap();
        println!("{yaml}");
        let new_pt: PowerTrace = serde_yaml::from_str(yaml.as_str()).unwrap();
        println!("{new_pt:?}");
    }

    #[test]
    fn test_conventional_locomotive_sim() {
        let cl = Locomotive::default();
        let pt = PowerTrace::default();
        let mut loco_sim = LocomotiveSimulation::new(cl, pt, None);
        loco_sim.walk().unwrap();
    }

    #[test]
    fn test_hybrid_locomotive_sim() {
        // let hel = Locomotive::new(
        //     PowertrainType::HybridLoco(Box::default()),

        // );

        // let pt = PowerTrace::default();
        // let mut loco_sim = LocomotiveSimulation::new(hel, pt, None);
        // loco_sim.walk().unwrap();
    }

    #[test]
    fn test_battery_locomotive_sim() {
        let bel = Locomotive::default_battery_electric_loco();
        let pt = PowerTrace::default();
        let mut loco_sim = LocomotiveSimulation::new(bel, pt, None);
        loco_sim.walk().unwrap();
    }

    #[test]
    fn test_set_save_interval() {
        let mut ls = LocomotiveSimulation::default();

        assert!(ls.get_save_interval().is_none());
        assert!(ls.loco_unit.get_save_interval().is_none());
        assert!(match &ls.loco_unit.loco_type {
            PowertrainType::ConventionalLoco(loco) => {
                loco.fc.save_interval
            }
            _ => None,
        }
        .is_none());

        ls.set_save_interval(Some(1));

        assert_eq!(ls.get_save_interval(), Some(1));
        assert_eq!(ls.loco_unit.get_save_interval(), Some(1));
        assert_eq!(
            match &ls.loco_unit.loco_type {
                PowertrainType::ConventionalLoco(loco) => {
                    loco.fc.save_interval
                }
                _ => None,
            },
            Some(1)
        );

        ls.walk().unwrap();

        assert_eq!(ls.get_save_interval(), Some(1));
        assert_eq!(ls.loco_unit.get_save_interval(), Some(1));
        assert_eq!(
            match &ls.loco_unit.loco_type {
                PowertrainType::ConventionalLoco(loco) => {
                    loco.fc.save_interval
                }
                _ => None,
            },
            Some(1)
        );
    }

    #[test]
    fn test_power_trace_trim() {
        let pt = PowerTrace::default();
        let mut pt_test = pt.clone();

        assert!(pt == pt_test);
        pt_test.trim(None, None).unwrap();
        assert!(pt == pt_test);

        pt_test.trim(None, Some(10)).unwrap();
        assert!(pt_test != pt);
        assert!(pt_test.len() == 10);
    }
}<|MERGE_RESOLUTION|>--- conflicted
+++ resolved
@@ -307,11 +307,7 @@
         self.walk(b_par)
     }
 )]
-<<<<<<< HEAD
 #[derive(Clone, Debug, Serialize, Deserialize, SerdeAPI, PartialEq)]
-=======
-#[derive(Clone, Debug, Serialize, Deserialize)]
->>>>>>> 02532178
 pub struct LocomotiveSimulationVec(pub Vec<LocomotiveSimulation>);
 
 impl SerdeAPI for LocomotiveSimulationVec {
