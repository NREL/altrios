--- conflicted
+++ resolved
@@ -133,21 +133,16 @@
         path_res_coeffs[self.idx_front].res_coeff
     }
 
-<<<<<<< HEAD
     pub fn res_net_front(
         &self,
         path_res_coeffs: &[PathResCoeff],
         state: &TrainState,
     ) -> si::Length {
         path_res_coeffs[self.idx_front].calc_res_val(state.offset)
-=======
+    }
+
     pub fn res_coeff_back(&self, vals: &[PathResCoeff]) -> si::Ratio {
         vals[self.idx_back].res_coeff
-    }
-
-    pub fn res_net_front(&self, vals: &[PathResCoeff], state: &TrainState) -> si::Length {
-        vals[self.idx_front].calc_res_val(state.offset)
->>>>>>> 722af5aa
     }
 
     /// Returns index of current element containing front of train within `PathTPC`
