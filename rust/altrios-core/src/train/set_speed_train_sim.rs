use super::train_imports::*;

#[altrios_api(
    #[new]
    fn __new__(
        time_seconds: Vec<f64>,
        speed_meters_per_second: Vec<f64>,
        engine_on: Option<Vec<bool>>
    ) -> anyhow::Result<Self> {
        Ok(Self::new(time_seconds, speed_meters_per_second, engine_on))
    }

    #[staticmethod]
    #[pyo3(name = "from_csv_file")]
    fn from_csv_file_py(filepath: &PyAny) -> anyhow::Result<Self> {
        Self::from_csv_file(PathBuf::extract(filepath)?)
    }

    fn __len__(&self) -> usize {
        self.len()
    }

    #[pyo3(name = "to_csv_file")]
    fn to_csv_file_py(&self, filepath: &PyAny) -> anyhow::Result<()> {
        self.to_csv_file(PathBuf::extract(filepath)?)
    }
)]
#[derive(Clone, Debug, PartialEq, Serialize, Deserialize, SerdeAPI)]
pub struct SpeedTrace {
    /// simulation time
    pub time: Vec<si::Time>,
    /// simulation speed
    pub speed: Vec<si::Velocity>,
    /// Whether engine is on
    pub engine_on: Option<Vec<bool>>,
}

impl SpeedTrace {
    pub fn new(time_s: Vec<f64>, speed_mps: Vec<f64>, engine_on: Option<Vec<bool>>) -> Self {
        SpeedTrace {
            time: time_s.iter().map(|x| uc::S * (*x)).collect(),
            speed: speed_mps.iter().map(|x| uc::MPS * (*x)).collect(),
            engine_on,
        }
    }

    pub fn trim(&mut self, start_idx: Option<usize>, end_idx: Option<usize>) -> anyhow::Result<()> {
        let start_idx = start_idx.unwrap_or(0);
        let end_idx = end_idx.unwrap_or(self.len());
        ensure!(end_idx <= self.len(), format_dbg!(end_idx <= self.len()));

        self.time = self.time[start_idx..end_idx].to_vec();
        self.speed = self.speed[start_idx..end_idx].to_vec();
        self.engine_on = self
            .engine_on
            .as_ref()
            .map(|eo| eo[start_idx..end_idx].to_vec());
        Ok(())
    }

    pub fn dt(&self, i: usize) -> si::Time {
        self.time[i] - self.time[i - 1]
    }

    pub fn mean(&self, i: usize) -> si::Velocity {
        0.5 * (self.speed[i] + self.speed[i - 1])
    }

    pub fn acc(&self, i: usize) -> si::Acceleration {
        (self.speed[i] - self.speed[i - 1]) / self.dt(i)
    }

    pub fn len(&self) -> usize {
        self.time.len()
    }

    /// method to prevent rust-analyzer from complaining
    pub fn is_empty(&self) -> bool {
        self.time.is_empty() && self.speed.is_empty() && self.engine_on.is_none()
    }

    pub fn push(&mut self, speed_element: SpeedTraceElement) -> anyhow::Result<()> {
        self.time.push(speed_element.time);
        self.speed.push(speed_element.speed);
        self.engine_on
            .as_mut()
            .map(|eo| match speed_element.engine_on {
                Some(seeeo) => {
                    eo.push(seeeo);
                    Ok(())
                }
                None => bail!(
                    "`engine_one` in `SpeedTraceElement` and `SpeedTrace` must both have same option variant."),
            });
        Ok(())
    }

    pub fn empty() -> Self {
        Self {
            time: Vec::new(),
            speed: Vec::new(),
            engine_on: None,
        }
    }

    /// Load speed trace from csv file
    pub fn from_csv_file<P: AsRef<Path>>(filepath: P) -> anyhow::Result<Self> {
        let filepath = filepath.as_ref();

        // create empty SpeedTrace to be populated
        let mut st = Self::empty();

        let file = File::open(filepath)?;
        let mut rdr = csv::ReaderBuilder::new()
            .has_headers(true)
            .from_reader(file);
        for result in rdr.deserialize() {
            let st_elem: SpeedTraceElement = result?;
            st.push(st_elem)?;
        }
        ensure!(
            !st.is_empty(),
            "Invalid SpeedTrace file {:?}; SpeedTrace is empty",
            filepath
        );
        Ok(st)
    }

    /// Save speed trace to csv file
    pub fn to_csv_file<P: AsRef<Path>>(&self, filepath: P) -> anyhow::Result<()> {
        let file = std::fs::OpenOptions::new()
            .write(true)
            .create(true)
            .truncate(true)
            .open(filepath)?;
        let mut wrtr = csv::WriterBuilder::new()
            .has_headers(true)
            .from_writer(file);
        let engine_on: Vec<Option<bool>> = match &self.engine_on {
            Some(eo_vec) => eo_vec
                .iter()
                .map(|eo| Some(*eo))
                .collect::<Vec<Option<bool>>>(),
            None => vec![None; self.len()],
        };
        for ((time, speed), engine_on) in self.time.iter().zip(&self.speed).zip(engine_on) {
            wrtr.serialize(SpeedTraceElement {
                time: *time,
                speed: *speed,
                engine_on,
            })?;
        }
        wrtr.flush()?;
        Ok(())
    }
}

impl Default for SpeedTrace {
    fn default() -> Self {
        let mut speed_mps: Vec<f64> = Vec::linspace(0.0, 20.0, 800);
        speed_mps.append(&mut [20.0; 100].to_vec());
        speed_mps.append(&mut Vec::linspace(20.0, 0.0, 200));
        speed_mps.push(0.0);
        let time_s: Vec<f64> = (0..speed_mps.len()).map(|x| x as f64).collect();
        Self::new(time_s, speed_mps, None)
    }
}

/// Element of [SpeedTrace].  Used for vec-like operations.
#[derive(Default, Debug, Serialize, Deserialize, PartialEq, SerdeAPI)]
pub struct SpeedTraceElement {
    /// simulation time
    #[serde(alias = "time_seconds")]
    time: si::Time,
    /// prescribed speed
    #[serde(alias = "speed_meters_per_second")]
    speed: si::Velocity,
    /// whether engine is on
    engine_on: Option<bool>,
}

#[altrios_api(
    // TODO: consider whether this method should exist after verifying that it is not used anywhere
    // and should be superseded by `make_set_speed_train_sim`
    #[new]
    fn __new__(
        loco_con: Consist,
        state: TrainState,
        speed_trace: SpeedTrace,
        train_res_file: Option<String>,
        path_tpc_file: Option<String>,
        save_interval: Option<usize>,
    ) -> Self {
        let path_tpc = match path_tpc_file {
            Some(file) => PathTpc::from_file(file).unwrap(),
            None => PathTpc::valid()
        };
        let train_res = match train_res_file {
            Some(file) => TrainRes::from_file(file).unwrap(),
            None => TrainRes::valid()
        };

        Self::new(loco_con, state, speed_trace, train_res, path_tpc, save_interval)
    }

    #[setter]
    pub fn set_res_strap(&mut self, res_strap: method::Strap) -> anyhow::Result<()> {
        self.train_res = TrainRes::Strap(res_strap);
        Ok(())
    }

    #[setter]
    pub fn set_res_point(&mut self, res_point: method::Point) -> anyhow::Result<()> {
        self.train_res = TrainRes::Point(res_point);
        Ok(())
    }

    #[getter]
    pub fn get_res_strap(&self) -> anyhow::Result<Option<method::Strap>> {
        match &self.train_res {
            TrainRes::Strap(strap) => Ok(Some(strap.clone())),
            _ => Ok(None),
        }
    }

    #[getter]
    pub fn get_res_point(&self) -> anyhow::Result<Option<method::Point>> {
        match &self.train_res {
            TrainRes::Point(point) => Ok(Some(point.clone())),
            _ => Ok(None),
        }
    }

    #[pyo3(name = "walk")]
    /// Exposes `walk` to Python.
    fn walk_py(&mut self) -> anyhow::Result<()> {
        self.walk()
    }

    #[pyo3(name = "step")]
    fn step_py(&mut self) -> anyhow::Result<()> {
        self.step()
    }

    #[pyo3(name = "set_save_interval")]
    /// Set save interval and cascade to nested components.
    fn set_save_interval_py(&mut self, save_interval: Option<usize>) {
        self.set_save_interval(save_interval);
    }

    #[pyo3(name = "get_save_interval")]
    fn get_save_interval_py(&self) -> anyhow::Result<Option<usize>> {
        Ok(self.get_save_interval())
    }

    #[pyo3(name = "trim_failed_steps")]
    fn trim_failed_steps_py(&mut self) -> anyhow::Result<()> {
        self.trim_failed_steps()?;
        Ok(())
    }
)]
#[derive(Clone, Debug, Serialize, Deserialize, SerdeAPI, PartialEq)]
/// Train simulation in which speed is prescribed.  Note that this is not guaranteed to
/// produce identical results to [super::SpeedLimitTrainSim] because of differences in braking
/// controls but should generally be very close (i.e. error in cumulative fuel/battery energy
/// should be less than 0.1%)
pub struct SetSpeedTrainSim {
    pub loco_con: Consist,
    #[serde(default)]
    #[serde(skip_serializing_if = "EqDefault::eq_default")]
    pub state: TrainState,
    pub speed_trace: SpeedTrace,
    #[api(skip_get, skip_set)]
    /// train resistance calculation
    pub train_res: TrainRes,
    #[api(skip_set)]
    path_tpc: PathTpc,
    #[serde(default)]
    /// Custom vector of [Self::state]
    pub history: TrainStateHistoryVec,
    #[api(skip_set, skip_get)]
    save_interval: Option<usize>,
}

impl SetSpeedTrainSim {
    pub fn new(
        loco_con: Consist,
        state: TrainState,
        speed_trace: SpeedTrace,
        train_res: TrainRes,
        path_tpc: PathTpc,
        save_interval: Option<usize>,
    ) -> Self {
        let mut train_sim = Self {
            loco_con,
            state,
            train_res,
            path_tpc,
            speed_trace,
            history: Default::default(),
            save_interval,
        };
        train_sim.set_save_interval(save_interval);

        train_sim
    }

    /// Trims off any portion of the trip that failed to run
    pub fn trim_failed_steps(&mut self) -> anyhow::Result<()> {
        if self.state.i <= 1 {
            bail!("`walk` method has not proceeded past first time step.")
        }
        self.speed_trace.trim(None, Some(self.state.i))?;

        Ok(())
    }

    /// Sets `save_interval` for self and nested `loco_con`.
    pub fn set_save_interval(&mut self, save_interval: Option<usize>) {
        self.save_interval = save_interval;
        self.loco_con.set_save_interval(save_interval);
    }

    /// Returns `self.save_interval` and asserts that this is equal
    /// to `self.loco_con.get_save_interval()`.
    pub fn get_save_interval(&self) -> Option<usize> {
        // this ensures that save interval has been propagated
        assert_eq!(self.save_interval, self.loco_con.get_save_interval());
        self.save_interval
    }

    /// Solves step, saves state, steps nested `loco_con`, and increments `self.i`.
    pub fn step(&mut self) -> anyhow::Result<()> {
        self.solve_step()
            .map_err(|err| err.context(format!("time step: {}", self.state.i)))?;
        self.save_state();
        self.loco_con.step();
        self.state.i += 1;
        Ok(())
    }

    /// Solves time step.
    pub fn solve_step(&mut self) -> anyhow::Result<()> {
        ensure!(
            self.speed_trace.speed[self.state.i] >= si::Velocity::ZERO,
            format_dbg!(self.speed_trace.speed[self.state.i] >= si::Velocity::ZERO)
        );
        self.loco_con
            .set_cat_power_limit(&self.path_tpc, self.state.offset);

        self.loco_con.set_pwr_aux(Some(true))?;
        self.loco_con
            .set_cur_pwr_max_out(None, self.speed_trace.dt(self.state.i))?;
        self.train_res
            .update_res(&mut self.state, &self.path_tpc, &Dir::Fwd)?;
        self.solve_required_pwr(self.speed_trace.dt(self.state.i))?;
        self.loco_con.solve_energy_consumption(
            self.state.pwr_whl_out,
            self.speed_trace.dt(self.state.i),
            Some(true),
        )?;

        self.state.time = self.speed_trace.time[self.state.i];
        self.state.speed = self.speed_trace.speed[self.state.i];
        self.state.offset += self.speed_trace.mean(self.state.i) * self.state.dt;
        set_link_and_offset(&mut self.state, &self.path_tpc)?;
        self.state.total_dist += (self.speed_trace.mean(self.state.i) * self.state.dt).abs();
        Ok(())
    }

    /// Saves current time step for self and nested `loco_con`.
    fn save_state(&mut self) {
        if let Some(interval) = self.save_interval {
            if self.state.i % interval == 0 {
                self.history.push(self.state);
                self.loco_con.save_state();
            }
        }
    }

    /// Iterates `save_state` and `step` through all time steps.
    pub fn walk(&mut self) -> anyhow::Result<()> {
        self.save_state();
        while self.state.i < self.speed_trace.len() {
            self.step()?;
        }
        Ok(())
    }

    /// Sets power requirements based on:
    /// - rolling resistance
    /// - drag
    /// - inertia
    /// - acceleration
<<<<<<< HEAD
    /// (some of these aren't implemented yet)
    pub fn solve_required_pwr(&mut self, dt: si::Time) -> anyhow::Result<()> {
        let pwr_pos_max =
            self.loco_con.state.pwr_out_max.min(si::Power::ZERO.max(
                self.state.pwr_whl_out + self.loco_con.state.pwr_rate_out_max * self.state.dt,
            ));
        let pwr_neg_max = self.loco_con.state.pwr_dyn_brake_max.max(si::Power::ZERO);
        ensure!(
            pwr_pos_max >= si::Power::ZERO,
            format_dbg!(pwr_pos_max >= si::Power::ZERO)
        );

=======
    pub fn solve_required_pwr(&mut self, dt: si::Time) {
>>>>>>> e5b4c86e
        self.state.pwr_res = self.state.res_net() * self.speed_trace.mean(self.state.i);
        self.state.pwr_accel = self.state.mass_adj / (2.0 * self.speed_trace.dt(self.state.i))
            * (self.speed_trace.speed[self.state.i].powi(typenum::P2::new())
                - self.speed_trace.speed[self.state.i - 1].powi(typenum::P2::new()));
        self.state.dt = self.speed_trace.dt(self.state.i);

        self.state.pwr_whl_out = self.state.pwr_accel + self.state.pwr_res;
        self.state.pwr_whl_out = self.state.pwr_whl_out.max(-pwr_neg_max).min(pwr_pos_max);
        self.state.energy_whl_out += self.state.pwr_whl_out * dt;
        if self.state.pwr_whl_out >= 0. * uc::W {
            self.state.energy_whl_out_pos += self.state.pwr_whl_out * dt;
        } else {
            self.state.energy_whl_out_neg -= self.state.pwr_whl_out * dt;
        }
        Ok(())
    }
}

impl SerdeAPI for SetSpeedTrainSim {
    fn init(&mut self) -> anyhow::Result<()> {
        self.loco_con.init()?;
        self.speed_trace.init()?;
        self.train_res.init()?;
        self.path_tpc.init()?;
        self.state.init()?;
        self.history.init()?;
        Ok(())
    }
}

impl Default for SetSpeedTrainSim {
    fn default() -> Self {
        Self {
            loco_con: Consist::default(),
            state: TrainState::valid(),
            train_res: TrainRes::valid(),
            path_tpc: PathTpc::valid(),
            speed_trace: SpeedTrace::default(),
            history: TrainStateHistoryVec::default(),
            save_interval: None,
        }
    }
}

#[cfg(test)]
mod tests {
    use super::SetSpeedTrainSim;

    #[test]
    fn test_set_speed_train_sim() {
        let mut train_sim = SetSpeedTrainSim::default();
        train_sim.walk().unwrap();
        assert!(train_sim.loco_con.state.i > 1);
    }
}<|MERGE_RESOLUTION|>--- conflicted
+++ resolved
@@ -392,7 +392,6 @@
     /// - drag
     /// - inertia
     /// - acceleration
-<<<<<<< HEAD
     /// (some of these aren't implemented yet)
     pub fn solve_required_pwr(&mut self, dt: si::Time) -> anyhow::Result<()> {
         let pwr_pos_max =
@@ -405,9 +404,6 @@
             format_dbg!(pwr_pos_max >= si::Power::ZERO)
         );
 
-=======
-    pub fn solve_required_pwr(&mut self, dt: si::Time) {
->>>>>>> e5b4c86e
         self.state.pwr_res = self.state.res_net() * self.speed_trace.mean(self.state.i);
         self.state.pwr_accel = self.state.mass_adj / (2.0 * self.speed_trace.dt(self.state.i))
             * (self.speed_trace.speed[self.state.i].powi(typenum::P2::new())
