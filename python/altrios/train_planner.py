--- conflicted
+++ resolved
@@ -11,11 +11,7 @@
 import altrios as alt
 from altrios import defaults, utilities
 
-<<<<<<< HEAD
 pl.enable_string_cache(enable=True)
-=======
-pl.enable_string_cache()
->>>>>>> 2cab6dea
 
 class TrainPlannerConfig:
     def __init__(self, 
@@ -1009,20 +1005,14 @@
                             this_train['HP_Required_Per_Ton']
                         )
                         dispatched = loco_pool.filter(selected)
-<<<<<<< HEAD
                     
-=======
->>>>>>> 2cab6dea
                     train_config = alt.TrainConfig(
                         cars_empty = int(this_train['Cars_Per_Train_Empty']),
                         cars_loaded = int(this_train['Cars_Per_Train_Loaded']),
                         rail_vehicle_type = this_train['Train_Type'],
                         train_type = train_type,
                         # TODO: put drag coeff vec here
-<<<<<<< HEAD
                         drag_coeff_vec = TrainPlannerConfig().drag_coeff_function
-=======
->>>>>>> 2cab6dea
                     )
 
                     loco_start_soc_j = dispatched.get_column("SOC_J")
@@ -1070,12 +1060,7 @@
                         scenario_year
                     )
 
-<<<<<<< HEAD
-                    print("Calling alt.make_est_times()")
-=======
->>>>>>> 2cab6dea
                     (est_time_net, loco_con_out) = alt.make_est_times(slts, network)
-                    print("Finished with alt.make_est_times()")
                     travel_time = (
                         est_time_net.get_running_time_hours()
                         * config.dispatch_scaling_dict["time_mult_factor"] 
