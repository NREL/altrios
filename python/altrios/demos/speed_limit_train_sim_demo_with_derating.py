# %%
import time
import matplotlib.pyplot as plt
import numpy as np
import polars as pl
import seaborn as sns
import os
from copy import copy
from altrios.demos import plot_util

import altrios as alt

sns.set_theme()


SHOW_PLOTS = alt.utils.show_plots()

SAVE_INTERVAL = 1

# Build the train config
rail_vehicle_loaded = alt.RailVehicle.from_file(
    alt.resources_root() / "rolling_stock/Manifest_Loaded.yaml"
)
rail_vehicle_empty = alt.RailVehicle.from_file(
    alt.resources_root() / "rolling_stock/Manifest_Empty.yaml"
)

# https://docs.rs/altrios-core/latest/altrios_core/train/struct.TrainConfig.html
train_config = alt.TrainConfig(
    rail_vehicles=[rail_vehicle_loaded, rail_vehicle_empty],
    n_cars_by_type={
        "Manifest_Loaded": 50,
        "Manifest_Empty": 50,
    },
    train_length_meters=None,
    train_mass_kilograms=None,
)

# Build the locomotive consist model
hel: alt.Locomotive = alt.Locomotive.default_hybrid_electric_loco()
hel_dict = hel.to_pydict()
hel_pt_cntrl = hel_dict["loco_type"]["HybridLoco"]["pt_cntrl"]["RGWDB"]
hel_pt_cntrl["speed_soc_disch_buffer_meters_per_second"] = 0
hel_pt_cntrl["speed_soc_regen_buffer_meters_per_second"] = 100
hel_dict["loco_type"]["HybridLoco"]["pt_cntrl"]["RGWDB"] = hel_pt_cntrl
hel = alt.Locomotive.from_pydict(hel_dict)

fc_with_derate = alt.FuelConverter.default()
fc_with_derate.set_default_elev_and_temp_derate()
fc_with_derate_dict = fc_with_derate.to_pydict()

<<<<<<< HEAD
hel_with_derate_dict = copy(hel_dict)
hel_with_derate_dict["loco_type"]["HybridLoco"]["fc"] = fc_with_derate_dict
hel_with_derate = alt.Locomotive.from_pydict(hel_with_derate_dict)

conv_with_derate_dict = alt.Locomotive.default().to_pydict()
conv_with_derate_dict["loco_type"]["ConventionalLoco"]["fc"] = fc_with_derate_dict
conv_with_derate = alt.Locomotive.from_pydict(conv_with_derate_dict)

# construct a vector of one BEL, one HEL, and several conventional locomotives
loco_vec = (
    [alt.Locomotive.default()] * 2
    # + [hel.clone()]
)

# construct a vector of one BEL, one HEL, and several conventional locomotives
loco_vec_with_derating = (
    [conv_with_derate] * 2
    # + [hel_with_derate.clone()]
)
=======
hel_new_dict = copy(hel_dict)
hel_new_dict["loco_type"]["HybridLoco"]["fc"] = fc_with_derate_dict
hel_with_derate = alt.Locomotive.from_pydict(hel_new_dict)

conv_new_dict = alt.Locomotive.default().to_pydict()
conv_new_dict["loco_type"]["ConventionalLoco"]["fc"] = fc_with_derate_dict
conv_with_derate = alt.Locomotive.from_pydict(conv_new_dict)

# construct a vector of one BEL, one HEL, and several conventional locomotives
loco_vec = [hel.copy()] + [alt.Locomotive.default()] * 1

# construct a vector of one BEL, one HEL, and several conventional locomotives
loco_vec_with_derating = [hel_with_derate.copy()] + [conv_with_derate] * 1
>>>>>>> b9f7adcd

# instantiate consist
loco_con = alt.Consist(
    loco_vec,
    SAVE_INTERVAL,
)

# instantiate consist
loco_con_with_derating = alt.Consist(
    loco_vec_with_derating,
    SAVE_INTERVAL,
)

# Instantiate the intermediate `TrainSimBuilder`
tsb = alt.TrainSimBuilder(
    train_id="0",
    origin_id="Minneapolis",
    destination_id="Superior",
    train_config=train_config,
    loco_con=loco_con,
)

# Instantiate the intermediate `TrainSimBuilder`
tsb_with_derating = alt.TrainSimBuilder(
    train_id="0",
    origin_id="Minneapolis",
    destination_id="Superior",
    train_config=train_config,
    loco_con=loco_con_with_derating,
)

# Load the network and construct the timed link path through the network.
network = alt.Network.from_file(
    alt.resources_root() / "networks/Taconite-NoBalloon.yaml"
)

location_map = alt.import_locations(
    alt.resources_root() / "networks/default_locations.csv"
)

train_sim: alt.SpeedLimitTrainSim = tsb.make_speed_limit_train_sim(
    location_map=location_map,
    save_interval=SAVE_INTERVAL,
)
train_sim.set_save_interval(SAVE_INTERVAL)

CELSIUS_TO_KELVIN = 273.15
temp_trace = alt.TemperatureTrace.from_pydict(
    {
        "time_seconds": [0, 7_200],
<<<<<<< HEAD
        "temp_at_sea_level_degrees_Celsius": (
=======
        "temp_at_sea_level_kelvin": (
>>>>>>> b9f7adcd
            np.array([22.0, 45.0]) + CELSIUS_TO_KELVIN
        ).tolist(),
    }
)
train_sim_with_derating: alt.SpeedLimitTrainSim = (
    tsb_with_derating.make_speed_limit_train_sim(
        location_map=location_map,
        save_interval=SAVE_INTERVAL,
        temp_trace=temp_trace,
    )
)
train_sim_with_derating.set_save_interval(SAVE_INTERVAL)

est_time_net, _consist = alt.make_est_times(train_sim, network)

est_time_net_with_derating, _consist = alt.make_est_times(
    train_sim_with_derating, network
)

timed_link_path = next(
    iter(
        alt.run_dispatch(
            network,
            alt.SpeedLimitTrainSimVec([train_sim]),
            [est_time_net],
            False,
            False,
        )
    )
)

timed_link_path_with_derating = next(
    iter(
        alt.run_dispatch(
            network,
            alt.SpeedLimitTrainSimVec([train_sim_with_derating]),
            [est_time_net_with_derating],
            False,
            False,
        )
    )
)


# whether to override files used by set_speed_train_sim_demo.py
OVERRIDE_SSTS_INPUTS = os.environ.get("OVERRIDE_SSTS_INPUTS", "false").lower() == "true"
if OVERRIDE_SSTS_INPUTS:
    print("Overriding files used by `set_speed_train_sim_demo.py`")
    link_path = alt.LinkPath([x.link_idx for x in timed_link_path.tolist()])
    link_path.to_csv_file(alt.resources_root() / "demo_data/link_path.csv")

t0 = time.perf_counter()
train_sim.walk_timed_path(
    network=network,
    timed_path=timed_link_path,
)
t1 = time.perf_counter()

<<<<<<< HEAD
print(f"Time to simulate: {t1 - t0:.5g}")
=======
print(f"Time to simulate without derating: {t1 - t0:.5g}")
>>>>>>> b9f7adcd
raw_fuel_gigajoules = train_sim.get_energy_fuel_joules(False) / 1e9
print(
    f"Total raw fuel used without engine derating in BEL and HEL: {raw_fuel_gigajoules:.6g} GJ"
)
corrected_fuel_gigajoules = train_sim.get_energy_fuel_soc_corrected_joules() / 1e9
print(
    f"Total SOC-corrected fuel used without engine derating in BEL and HEL: {corrected_fuel_gigajoules:.6g} GJ"
)
<<<<<<< HEAD
assert len(train_sim.history) > 1
=======

ts_dict = train_sim.to_pydict()
assert len(ts_dict["history"]) > 1
>>>>>>> b9f7adcd

t0 = time.perf_counter()
train_sim_with_derating.walk_timed_path(
    network=network,
    timed_path=timed_link_path_with_derating,
)
t1 = time.perf_counter()

print(
    f"\nTime to simulate with altitude and temperature derating of engine: {t1 - t0:.5g}"
)
raw_fuel_with_derating_gigajoules = (
    train_sim_with_derating.get_energy_fuel_joules(False) / 1e9
)
<<<<<<< HEAD
print(
    f"Total raw fuel used with altitude and temperature derating in BEL and HEL: {raw_fuel_with_derating_gigajoules:.6g} GJ"
)
corrected_fuel_with_derating_gigajoules = (
    train_sim_with_derating.get_energy_fuel_soc_corrected_joules() / 1e9
)
print(
    f"Total SOC-corrected fuel used with altitude and temperature derating in BEL and HEL: {corrected_fuel_with_derating_gigajoules:.6g} GJ"
)
assert len(train_sim_with_derating.history) > 1
=======
print(
    f"Total raw fuel used with altitude and temperature derating in BEL and HEL: {raw_fuel_with_derating_gigajoules:.6g} GJ"
)
corrected_fuel_with_derating_gigajoules = (
    train_sim_with_derating.get_energy_fuel_soc_corrected_joules() / 1e9
)
print(
    f"Total SOC-corrected fuel used with altitude and temperature derating in BEL and HEL: {corrected_fuel_with_derating_gigajoules:.6g} GJ"
)

ts_with_derating_dict = train_sim_with_derating.to_pydict()
assert len(ts_with_derating_dict["history"]) > 1
>>>>>>> b9f7adcd

fuel_increase = (
    (raw_fuel_with_derating_gigajoules - raw_fuel_gigajoules)
    / raw_fuel_gigajoules
    * 100
)
print(f"\nRaw fuel increase due to derating: {fuel_increase:.5g}%")
fuel_increase_soc_corrected = (
    (corrected_fuel_with_derating_gigajoules - corrected_fuel_gigajoules)
    / corrected_fuel_gigajoules
    * 100
)
print(
    f"SOC-corrected fuel increase due to derating: {fuel_increase_soc_corrected:.5g}%"
)
<<<<<<< HEAD


# Uncomment the following lines to overwrite `set_speed_train_sim_demo.py` `speed_trace`
def plot_train_level_powers(
    ts: alt.SpeedLimitTrainSim, mod_str: str
) -> Tuple[plt.Figure, plt.Axes]:
    fig, ax = plt.subplots(3, 1, sharex=True)
    plt.suptitle("Train Power " + mod_str)
    ax[0].plot(
        np.array(ts.history.time_seconds) / 3_600,
        np.array(ts.history.pwr_whl_out_watts) / 1e6,
        label="tract pwr",
    )
    ax[0].set_ylabel("Power [MW]")
    ax[0].legend()

    ax[1].plot(
        np.array(ts.history.time_seconds) / 3_600,
        np.array(ts.history.res_aero_newtons) / 1e3,
        label="aero",
    )
    ax[1].plot(
        np.array(ts.history.time_seconds) / 3_600,
        np.array(ts.history.res_rolling_newtons) / 1e3,
        label="rolling",
    )
    ax[1].plot(
        np.array(ts.history.time_seconds) / 3_600,
        np.array(ts.history.res_curve_newtons) / 1e3,
        label="curve",
    )
    ax[1].plot(
        np.array(ts.history.time_seconds) / 3_600,
        np.array(ts.history.res_bearing_newtons) / 1e3,
        label="bearing",
    )
    ax[1].plot(
        np.array(ts.history.time_seconds) / 3_600,
        np.array(ts.history.res_grade_newtons) / 1e3,
        label="grade",
    )
    ax[1].set_ylabel("Force [MN]")
    ax[1].legend()

    ax[-1].plot(
        np.array(ts.history.time_seconds) / 3_600,
        ts.history.speed_meters_per_second,
        label="achieved",
    )
    ax[-1].plot(
        np.array(ts.history.time_seconds) / 3_600,
        ts.history.speed_limit_meters_per_second,
        label="limit",
    )
    ax[-1].set_xlabel("Time [hr]")
    ax[-1].set_ylabel("Speed [m/s]")
    ax[-1].legend()

    return fig, ax


def plot_train_network_info(
    ts: alt.SpeedLimitTrainSim, mod_str: str
) -> Tuple[plt.Figure, plt.Axes]:
    fig, ax = plt.subplots(3, 1, sharex=True)
    plt.suptitle("Train Position in Network " + mod_str)
    ax[0].plot(
        np.array(ts.history.time_seconds) / 3_600,
        np.array(ts.history.offset_in_link_meters) / 1_000,
        label="current link",
    )
    ax[0].plot(
        np.array(ts.history.time_seconds) / 3_600,
        np.array(ts.history.offset_meters) / 1_000,
        label="overall",
    )
    ax[0].legend()
    ax[0].set_ylabel("Net Dist. [km]")

    ax[1].plot(
        np.array(ts.history.time_seconds) / 3_600,
        ts.history.link_idx_front,
        linestyle="",
        marker=".",
    )
    ax[1].set_ylabel("Link Idx Front")

    ax[-1].plot(
        np.array(ts.history.time_seconds) / 3_600,
        ts.history.speed_meters_per_second,
    )
    ax[-1].set_xlabel("Time [hr]")
    ax[-1].set_ylabel("Speed [m/s]")

    plt.tight_layout()

    return fig, ax


def plot_consist_pwr(
    ts: alt.SpeedLimitTrainSim, mod_str: str
) -> Tuple[plt.Figure, plt.Axes]:
    fig, ax = plt.subplots(3, 1, sharex=True)
    plt.suptitle("Loco. Consist " + mod_str)
    ax[0].plot(
        np.array(ts.history.time_seconds) / 3_600,
        np.array(ts.history.pwr_whl_out_watts) / 1e6,
        label="consist tract pwr",
    )
    ax[0].set_ylabel("Power [MW]")
    ax[0].legend()

    ax[1].plot(
        np.array(ts.history.time_seconds) / 3_600,
        np.array(ts.history.grade_front) * 100.0,
    )
    ax[1].set_ylabel("Grade [%] at\nHead End")

    ax[-1].plot(
        np.array(ts.history.time_seconds) / 3_600,
        ts.history.speed_meters_per_second,
    )
    ax[-1].set_xlabel("Time [hr]")
    ax[-1].set_ylabel("Speed [m/s]")

    return fig, ax


hel_type = "HybridLoco"


def plot_hel_pwr_and_soc(
    ts: alt.SpeedLimitTrainSim, mod_str: str
) -> Tuple[plt.Figure, plt.Axes]:
    ts_dict = ts.to_pydict()
    hybrid_loco = ts_dict["loco_con"]["loco_vec"][0]
    fig, ax = plt.subplots(3, 1, sharex=True)
    plt.suptitle("Hybrid Locomotive " + mod_str)

    ax_idx = 0
    ax[ax_idx].plot(
        ts_dict["history"]["time_seconds"],
        np.array(hybrid_loco["history"]["pwr_out_watts"]) / 1e3,
        label="tract. pwr.",
    )
    ax[ax_idx].plot(
        ts_dict["history"]["time_seconds"],
        np.array(
            hybrid_loco["loco_type"][hel_type]["res"]["history"]["pwr_disch_max_watts"]
        )
        / 1e3,
        label="batt. max disch. pwr",
    )
    ax[ax_idx].plot(
        ts_dict["history"]["time_seconds"],
        np.array(
            hybrid_loco["loco_type"][hel_type]["res"]["history"]["pwr_charge_max_watts"]
        )
        / 1e3,
        label="batt. max chrg. pwr",
    )
    ax[ax_idx].plot(
        ts_dict["history"]["time_seconds"],
        np.array(
            hybrid_loco["loco_type"][hel_type]["res"]["history"][
                "pwr_out_electrical_watts"
            ]
        )
        / 1e3,
        label="batt. elec. pwr.",
    )
    pwr_gen_elect_out = np.array(
        hybrid_loco["loco_type"][hel_type]["gen"]["history"]["pwr_elec_prop_out_watts"]
    ) + np.array(
        hybrid_loco["loco_type"][hel_type]["gen"]["history"]["pwr_elec_aux_watts"]
    )
    ax[ax_idx].plot(
        ts_dict["history"]["time_seconds"],
        pwr_gen_elect_out / 1e3,
        label="gen. elec. pwr.",
    )
    y_max = ax[ax_idx].get_ylim()[1]
    ax[ax_idx].set_ylim([-y_max, y_max])
    ax[ax_idx].set_ylabel("Power [kW]")
    ax[ax_idx].legend()

    ax_idx += 1
    ax[ax_idx].plot(
        ts_dict["history"]["time_seconds"],
        hybrid_loco["loco_type"][hel_type]["res"]["history"]["soc"],
        label="soc",
    )
    ax[ax_idx].plot(
        ts_dict["history"]["time_seconds"][1:],
        hybrid_loco["loco_type"][hel_type]["res"]["history"]["soc_chrg_buffer"][1:],
        label="chrg buff",
    )
    ax[ax_idx].plot(
        ts_dict["history"]["time_seconds"][1:],
        hybrid_loco["loco_type"][hel_type]["res"]["history"]["soc_disch_buffer"][1:],
        label="disch buff",
    )
    # TODO: add static min and max soc bounds to plots
    # TODO: make a plot util for any type of locomotive that will plot all the stuff
    ax[ax_idx].set_ylabel("[-]")
    ax[ax_idx].legend()

    ax_idx += 1
    ax[ax_idx].plot(
        ts_dict["history"]["time_seconds"],
        ts_dict["history"]["speed_meters_per_second"],
    )
    ax[ax_idx].set_ylabel("Speed [m/s]")
    ax[ax_idx].set_xlabel("Times [s]")
    plt.tight_layout()

    return fig, ax


bel_type = "BatteryElectricLoco"


def plot_bel_pwr_and_soc(
    ts: alt.SpeedLimitTrainSim, mod_str: str
) -> Tuple[plt.Figure, plt.Axes]:
    ts_dict = ts.to_pydict()
    batt_loco = ts_dict["loco_con"]["loco_vec"][0]
    fig, ax = plt.subplots(3, 1, sharex=True)
    plt.suptitle("Battery Electric Locomotive " + mod_str)

    ax_idx = 0
    ax[ax_idx].plot(
        ts_dict["history"]["time_seconds"],
        np.array(batt_loco["history"]["pwr_out_watts"]) / 1e3,
        label="tract. pwr.",
    )
    ax[ax_idx].plot(
        ts_dict["history"]["time_seconds"],
        np.array(
            batt_loco["loco_type"][bel_type]["res"]["history"]["pwr_disch_max_watts"]
        )
        / 1e3,
        label="batt. max disch. pwr",
    )
    ax[ax_idx].plot(
        ts_dict["history"]["time_seconds"],
        np.array(
            batt_loco["loco_type"][bel_type]["res"]["history"]["pwr_charge_max_watts"]
        )
        / 1e3,
        label="batt. max chrg. pwr",
    )
    ax[ax_idx].plot(
        ts_dict["history"]["time_seconds"],
        np.array(
            batt_loco["loco_type"][bel_type]["res"]["history"][
                "pwr_out_electrical_watts"
            ]
        )
        / 1e3,
        label="batt. elec. pwr.",
    )
    y_max = ax[ax_idx].get_ylim()[1]
    ax[ax_idx].set_ylim([-y_max, y_max])
    ax[ax_idx].set_ylabel("Power [kW]")
    ax[ax_idx].legend()

    ax_idx += 1
    ax[ax_idx].plot(
        ts_dict["history"]["time_seconds"],
        batt_loco["loco_type"][bel_type]["res"]["history"]["soc"],
        label="soc",
    )
    ax[ax_idx].plot(
        ts_dict["history"]["time_seconds"][1:],
        batt_loco["loco_type"][bel_type]["res"]["history"]["soc_chrg_buffer"][1:],
        label="chrg buff",
    )
    ax[ax_idx].plot(
        ts_dict["history"]["time_seconds"][1:],
        batt_loco["loco_type"][bel_type]["res"]["history"]["soc_disch_buffer"][1:],
        label="disch buff",
    )
    ax[ax_idx].set_ylabel("[-]")
    ax[ax_idx].legend()

    ax_idx += 1
    # TODO: add static min and max soc bounds to plots
    # TODO: make a plot util for any type of locomotive that will plot all the stuff
    ax[ax_idx].plot(
        ts_dict["history"]["time_seconds"],
        ts_dict["history"]["speed_meters_per_second"],
    )
    ax[ax_idx].set_ylabel("Speed [m/s]")
    ax[ax_idx].set_xlabel("Times [s]")
    ax[ax_idx].legend()
    plt.tight_layout()

    return fig, ax

=======
>>>>>>> b9f7adcd

df_no_derate = train_sim.to_dataframe()
df_with_derate = train_sim_with_derating.to_dataframe()

fig, ax = plt.subplots(3, 1, sharex=True)
fig.suptitle("Derate Comparison")
ax[0].plot(
    df_no_derate["history.time_seconds"],
    df_no_derate["loco_con.history.energy_fuel_joules"] / 1e9,
    label="no derating",
)
ax[0].plot(
    df_with_derate["history.time_seconds"],
    df_with_derate["loco_con.history.energy_fuel_joules"] / 1e9,
    label="with derate",
)
ax[0].legend()
ax[0].set_ylabel("Cumu. Fuel [GJ]")

ax[1].plot(
    df_no_derate["history.time_seconds"],
    df_no_derate["loco_con.history.pwr_out_max_watts"] / 1e6,
    label="no derating pwr max",
)
ax[1].plot(
    df_with_derate["history.time_seconds"],
    df_with_derate["loco_con.history.pwr_out_max_watts"] / 1e6,
    label="with derate pwr max",
)
ax[1].legend()
ax[1].set_ylabel("Eng. Pwr. [MW]")

ax[2].plot(
    df_no_derate["history.time_seconds"],
    df_no_derate["history.speed_meters_per_second"],
    label="no derating",
)
ax[2].plot(
    df_with_derate["history.time_seconds"],
    df_with_derate["history.speed_meters_per_second"],
    label="with derate",
)
ax[2].legend()
ax[2].set_ylabel("Speed [m/s]")
ax[2].set_xlabel("Times [s]")
plt.tight_layout()

<<<<<<< HEAD
fig0, ax0 = plot_train_level_powers(train_sim, "No Derating")
fig1, ax1 = plot_train_network_info(train_sim, "No Derating")
fig2, ax2 = plot_consist_pwr(train_sim, "No Derating")
# fig3, ax3 = plot_hel_pwr_and_soc(train_sim, "No Derating")
# fig3.savefig("plots/hel with buffers.svg")
# fig4, ax4 = plot_bel_pwr_and_soc(train_sim, "No Derating")

fig0_sans_buffers, ax0_sans_buffers = plot_train_level_powers(
    train_sim_with_derating, "With Altitude and Temperature Derating"
)
fig1_sans_buffers, ax1_sans_buffers = plot_train_network_info(
    train_sim_with_derating, "With Altitude and Temperature Derating"
)
fig2_sans_buffers, ax2_sans_buffers = plot_consist_pwr(
    train_sim_with_derating, "With Altitude and Temperature Derating"
)
# fig3_sans_buffers, ax3_sans_buffers = plot_hel_pwr_and_soc(train_sim_with_derating, "With Altitude and Temperature Derating")
# fig3_sans_buffers.savefig("plots/hel sans buffers.svg")
# fig4_sans_buffers, ax4_sans_buffers = plot_bel_pwr_and_soc(train_sim_sans_buffers, "With Altitude and Temperature Derating")

if SHOW_PLOTS:
    plt.tight_layout()
    plt.show()
=======
fig0, ax0 = plot_util.plot_train_level_powers(train_sim, "No Derating")
fig1, ax1 = plot_util.plot_train_network_info(train_sim, "No Derating")
fig2, ax2 = plot_util.plot_consist_pwr(train_sim, "No Derating")
fig3, ax3 = plot_util.plot_hel_pwr_and_soc(train_sim, "No Derating")

fig0_sans_buffers, ax0_sans_buffers = plot_util.plot_train_level_powers(
    train_sim_with_derating, "With Altitude and Temperature Derating"
)
fig1_sans_buffers, ax1_sans_buffers = plot_util.plot_train_network_info(
    train_sim_with_derating, "With Altitude and Temperature Derating"
)
fig2_sans_buffers, ax2_sans_buffers = plot_util.plot_consist_pwr(
    train_sim_with_derating, "With Altitude and Temperature Derating"
)
fig3_sans_buffers, ax3_sans_buffers = plot_util.plot_hel_pwr_and_soc(
    train_sim_with_derating, "With Altitude and Temperature Derating"
)

if SHOW_PLOTS:
    plt.tight_layout()
    plt.show()
# Impact of sweep of battery capacity TODO: make this happen

# whether to run assertions, enabled by default
ENABLE_ASSERTS = os.environ.get("ENABLE_ASSERTS", "true").lower() == "true"
# whether to override reference files used in assertions, disabled by default
ENABLE_REF_OVERRIDE = os.environ.get("ENABLE_REF_OVERRIDE", "false").lower() == "true"
# directory for reference files for checking sim results against expected results
ref_dir = alt.resources_root() / "demo_data/speed_limit_train_sim_demo_with_derating/"

if ENABLE_REF_OVERRIDE:
    ref_dir.mkdir(exist_ok=True, parents=True)
    df: pl.DataFrame = train_sim.to_dataframe().lazy().collect()[-1]
    df.write_csv(ref_dir / "to_dataframe_expected.csv")
if ENABLE_ASSERTS:
    print("Checking output of `to_dataframe`")
    to_dataframe_expected = pl.scan_csv(
        ref_dir / "to_dataframe_expected.csv"
    ).collect()[-1]
    assert to_dataframe_expected.equals(train_sim.to_dataframe()[-1]), (
        f"to_dataframe_expected: \n{to_dataframe_expected}\ntrain_sim.to_dataframe()[-1]: \n{train_sim.to_dataframe()[-1]}"
        + "\ntry running with `ENABLE_REF_OVERRIDE=True`"
    )
    print("Success!")

# %%
>>>>>>> b9f7adcd
<|MERGE_RESOLUTION|>--- conflicted
+++ resolved
@@ -49,27 +49,6 @@
 fc_with_derate.set_default_elev_and_temp_derate()
 fc_with_derate_dict = fc_with_derate.to_pydict()
 
-<<<<<<< HEAD
-hel_with_derate_dict = copy(hel_dict)
-hel_with_derate_dict["loco_type"]["HybridLoco"]["fc"] = fc_with_derate_dict
-hel_with_derate = alt.Locomotive.from_pydict(hel_with_derate_dict)
-
-conv_with_derate_dict = alt.Locomotive.default().to_pydict()
-conv_with_derate_dict["loco_type"]["ConventionalLoco"]["fc"] = fc_with_derate_dict
-conv_with_derate = alt.Locomotive.from_pydict(conv_with_derate_dict)
-
-# construct a vector of one BEL, one HEL, and several conventional locomotives
-loco_vec = (
-    [alt.Locomotive.default()] * 2
-    # + [hel.clone()]
-)
-
-# construct a vector of one BEL, one HEL, and several conventional locomotives
-loco_vec_with_derating = (
-    [conv_with_derate] * 2
-    # + [hel_with_derate.clone()]
-)
-=======
 hel_new_dict = copy(hel_dict)
 hel_new_dict["loco_type"]["HybridLoco"]["fc"] = fc_with_derate_dict
 hel_with_derate = alt.Locomotive.from_pydict(hel_new_dict)
@@ -83,7 +62,6 @@
 
 # construct a vector of one BEL, one HEL, and several conventional locomotives
 loco_vec_with_derating = [hel_with_derate.copy()] + [conv_with_derate] * 1
->>>>>>> b9f7adcd
 
 # instantiate consist
 loco_con = alt.Consist(
@@ -134,11 +112,7 @@
 temp_trace = alt.TemperatureTrace.from_pydict(
     {
         "time_seconds": [0, 7_200],
-<<<<<<< HEAD
-        "temp_at_sea_level_degrees_Celsius": (
-=======
         "temp_at_sea_level_kelvin": (
->>>>>>> b9f7adcd
             np.array([22.0, 45.0]) + CELSIUS_TO_KELVIN
         ).tolist(),
     }
@@ -197,11 +171,7 @@
 )
 t1 = time.perf_counter()
 
-<<<<<<< HEAD
-print(f"Time to simulate: {t1 - t0:.5g}")
-=======
 print(f"Time to simulate without derating: {t1 - t0:.5g}")
->>>>>>> b9f7adcd
 raw_fuel_gigajoules = train_sim.get_energy_fuel_joules(False) / 1e9
 print(
     f"Total raw fuel used without engine derating in BEL and HEL: {raw_fuel_gigajoules:.6g} GJ"
@@ -210,13 +180,9 @@
 print(
     f"Total SOC-corrected fuel used without engine derating in BEL and HEL: {corrected_fuel_gigajoules:.6g} GJ"
 )
-<<<<<<< HEAD
-assert len(train_sim.history) > 1
-=======
 
 ts_dict = train_sim.to_pydict()
 assert len(ts_dict["history"]) > 1
->>>>>>> b9f7adcd
 
 t0 = time.perf_counter()
 train_sim_with_derating.walk_timed_path(
@@ -231,7 +197,6 @@
 raw_fuel_with_derating_gigajoules = (
     train_sim_with_derating.get_energy_fuel_joules(False) / 1e9
 )
-<<<<<<< HEAD
 print(
     f"Total raw fuel used with altitude and temperature derating in BEL and HEL: {raw_fuel_with_derating_gigajoules:.6g} GJ"
 )
@@ -241,21 +206,9 @@
 print(
     f"Total SOC-corrected fuel used with altitude and temperature derating in BEL and HEL: {corrected_fuel_with_derating_gigajoules:.6g} GJ"
 )
-assert len(train_sim_with_derating.history) > 1
-=======
-print(
-    f"Total raw fuel used with altitude and temperature derating in BEL and HEL: {raw_fuel_with_derating_gigajoules:.6g} GJ"
-)
-corrected_fuel_with_derating_gigajoules = (
-    train_sim_with_derating.get_energy_fuel_soc_corrected_joules() / 1e9
-)
-print(
-    f"Total SOC-corrected fuel used with altitude and temperature derating in BEL and HEL: {corrected_fuel_with_derating_gigajoules:.6g} GJ"
-)
 
 ts_with_derating_dict = train_sim_with_derating.to_pydict()
 assert len(ts_with_derating_dict["history"]) > 1
->>>>>>> b9f7adcd
 
 fuel_increase = (
     (raw_fuel_with_derating_gigajoules - raw_fuel_gigajoules)
@@ -271,309 +224,6 @@
 print(
     f"SOC-corrected fuel increase due to derating: {fuel_increase_soc_corrected:.5g}%"
 )
-<<<<<<< HEAD
-
-
-# Uncomment the following lines to overwrite `set_speed_train_sim_demo.py` `speed_trace`
-def plot_train_level_powers(
-    ts: alt.SpeedLimitTrainSim, mod_str: str
-) -> Tuple[plt.Figure, plt.Axes]:
-    fig, ax = plt.subplots(3, 1, sharex=True)
-    plt.suptitle("Train Power " + mod_str)
-    ax[0].plot(
-        np.array(ts.history.time_seconds) / 3_600,
-        np.array(ts.history.pwr_whl_out_watts) / 1e6,
-        label="tract pwr",
-    )
-    ax[0].set_ylabel("Power [MW]")
-    ax[0].legend()
-
-    ax[1].plot(
-        np.array(ts.history.time_seconds) / 3_600,
-        np.array(ts.history.res_aero_newtons) / 1e3,
-        label="aero",
-    )
-    ax[1].plot(
-        np.array(ts.history.time_seconds) / 3_600,
-        np.array(ts.history.res_rolling_newtons) / 1e3,
-        label="rolling",
-    )
-    ax[1].plot(
-        np.array(ts.history.time_seconds) / 3_600,
-        np.array(ts.history.res_curve_newtons) / 1e3,
-        label="curve",
-    )
-    ax[1].plot(
-        np.array(ts.history.time_seconds) / 3_600,
-        np.array(ts.history.res_bearing_newtons) / 1e3,
-        label="bearing",
-    )
-    ax[1].plot(
-        np.array(ts.history.time_seconds) / 3_600,
-        np.array(ts.history.res_grade_newtons) / 1e3,
-        label="grade",
-    )
-    ax[1].set_ylabel("Force [MN]")
-    ax[1].legend()
-
-    ax[-1].plot(
-        np.array(ts.history.time_seconds) / 3_600,
-        ts.history.speed_meters_per_second,
-        label="achieved",
-    )
-    ax[-1].plot(
-        np.array(ts.history.time_seconds) / 3_600,
-        ts.history.speed_limit_meters_per_second,
-        label="limit",
-    )
-    ax[-1].set_xlabel("Time [hr]")
-    ax[-1].set_ylabel("Speed [m/s]")
-    ax[-1].legend()
-
-    return fig, ax
-
-
-def plot_train_network_info(
-    ts: alt.SpeedLimitTrainSim, mod_str: str
-) -> Tuple[plt.Figure, plt.Axes]:
-    fig, ax = plt.subplots(3, 1, sharex=True)
-    plt.suptitle("Train Position in Network " + mod_str)
-    ax[0].plot(
-        np.array(ts.history.time_seconds) / 3_600,
-        np.array(ts.history.offset_in_link_meters) / 1_000,
-        label="current link",
-    )
-    ax[0].plot(
-        np.array(ts.history.time_seconds) / 3_600,
-        np.array(ts.history.offset_meters) / 1_000,
-        label="overall",
-    )
-    ax[0].legend()
-    ax[0].set_ylabel("Net Dist. [km]")
-
-    ax[1].plot(
-        np.array(ts.history.time_seconds) / 3_600,
-        ts.history.link_idx_front,
-        linestyle="",
-        marker=".",
-    )
-    ax[1].set_ylabel("Link Idx Front")
-
-    ax[-1].plot(
-        np.array(ts.history.time_seconds) / 3_600,
-        ts.history.speed_meters_per_second,
-    )
-    ax[-1].set_xlabel("Time [hr]")
-    ax[-1].set_ylabel("Speed [m/s]")
-
-    plt.tight_layout()
-
-    return fig, ax
-
-
-def plot_consist_pwr(
-    ts: alt.SpeedLimitTrainSim, mod_str: str
-) -> Tuple[plt.Figure, plt.Axes]:
-    fig, ax = plt.subplots(3, 1, sharex=True)
-    plt.suptitle("Loco. Consist " + mod_str)
-    ax[0].plot(
-        np.array(ts.history.time_seconds) / 3_600,
-        np.array(ts.history.pwr_whl_out_watts) / 1e6,
-        label="consist tract pwr",
-    )
-    ax[0].set_ylabel("Power [MW]")
-    ax[0].legend()
-
-    ax[1].plot(
-        np.array(ts.history.time_seconds) / 3_600,
-        np.array(ts.history.grade_front) * 100.0,
-    )
-    ax[1].set_ylabel("Grade [%] at\nHead End")
-
-    ax[-1].plot(
-        np.array(ts.history.time_seconds) / 3_600,
-        ts.history.speed_meters_per_second,
-    )
-    ax[-1].set_xlabel("Time [hr]")
-    ax[-1].set_ylabel("Speed [m/s]")
-
-    return fig, ax
-
-
-hel_type = "HybridLoco"
-
-
-def plot_hel_pwr_and_soc(
-    ts: alt.SpeedLimitTrainSim, mod_str: str
-) -> Tuple[plt.Figure, plt.Axes]:
-    ts_dict = ts.to_pydict()
-    hybrid_loco = ts_dict["loco_con"]["loco_vec"][0]
-    fig, ax = plt.subplots(3, 1, sharex=True)
-    plt.suptitle("Hybrid Locomotive " + mod_str)
-
-    ax_idx = 0
-    ax[ax_idx].plot(
-        ts_dict["history"]["time_seconds"],
-        np.array(hybrid_loco["history"]["pwr_out_watts"]) / 1e3,
-        label="tract. pwr.",
-    )
-    ax[ax_idx].plot(
-        ts_dict["history"]["time_seconds"],
-        np.array(
-            hybrid_loco["loco_type"][hel_type]["res"]["history"]["pwr_disch_max_watts"]
-        )
-        / 1e3,
-        label="batt. max disch. pwr",
-    )
-    ax[ax_idx].plot(
-        ts_dict["history"]["time_seconds"],
-        np.array(
-            hybrid_loco["loco_type"][hel_type]["res"]["history"]["pwr_charge_max_watts"]
-        )
-        / 1e3,
-        label="batt. max chrg. pwr",
-    )
-    ax[ax_idx].plot(
-        ts_dict["history"]["time_seconds"],
-        np.array(
-            hybrid_loco["loco_type"][hel_type]["res"]["history"][
-                "pwr_out_electrical_watts"
-            ]
-        )
-        / 1e3,
-        label="batt. elec. pwr.",
-    )
-    pwr_gen_elect_out = np.array(
-        hybrid_loco["loco_type"][hel_type]["gen"]["history"]["pwr_elec_prop_out_watts"]
-    ) + np.array(
-        hybrid_loco["loco_type"][hel_type]["gen"]["history"]["pwr_elec_aux_watts"]
-    )
-    ax[ax_idx].plot(
-        ts_dict["history"]["time_seconds"],
-        pwr_gen_elect_out / 1e3,
-        label="gen. elec. pwr.",
-    )
-    y_max = ax[ax_idx].get_ylim()[1]
-    ax[ax_idx].set_ylim([-y_max, y_max])
-    ax[ax_idx].set_ylabel("Power [kW]")
-    ax[ax_idx].legend()
-
-    ax_idx += 1
-    ax[ax_idx].plot(
-        ts_dict["history"]["time_seconds"],
-        hybrid_loco["loco_type"][hel_type]["res"]["history"]["soc"],
-        label="soc",
-    )
-    ax[ax_idx].plot(
-        ts_dict["history"]["time_seconds"][1:],
-        hybrid_loco["loco_type"][hel_type]["res"]["history"]["soc_chrg_buffer"][1:],
-        label="chrg buff",
-    )
-    ax[ax_idx].plot(
-        ts_dict["history"]["time_seconds"][1:],
-        hybrid_loco["loco_type"][hel_type]["res"]["history"]["soc_disch_buffer"][1:],
-        label="disch buff",
-    )
-    # TODO: add static min and max soc bounds to plots
-    # TODO: make a plot util for any type of locomotive that will plot all the stuff
-    ax[ax_idx].set_ylabel("[-]")
-    ax[ax_idx].legend()
-
-    ax_idx += 1
-    ax[ax_idx].plot(
-        ts_dict["history"]["time_seconds"],
-        ts_dict["history"]["speed_meters_per_second"],
-    )
-    ax[ax_idx].set_ylabel("Speed [m/s]")
-    ax[ax_idx].set_xlabel("Times [s]")
-    plt.tight_layout()
-
-    return fig, ax
-
-
-bel_type = "BatteryElectricLoco"
-
-
-def plot_bel_pwr_and_soc(
-    ts: alt.SpeedLimitTrainSim, mod_str: str
-) -> Tuple[plt.Figure, plt.Axes]:
-    ts_dict = ts.to_pydict()
-    batt_loco = ts_dict["loco_con"]["loco_vec"][0]
-    fig, ax = plt.subplots(3, 1, sharex=True)
-    plt.suptitle("Battery Electric Locomotive " + mod_str)
-
-    ax_idx = 0
-    ax[ax_idx].plot(
-        ts_dict["history"]["time_seconds"],
-        np.array(batt_loco["history"]["pwr_out_watts"]) / 1e3,
-        label="tract. pwr.",
-    )
-    ax[ax_idx].plot(
-        ts_dict["history"]["time_seconds"],
-        np.array(
-            batt_loco["loco_type"][bel_type]["res"]["history"]["pwr_disch_max_watts"]
-        )
-        / 1e3,
-        label="batt. max disch. pwr",
-    )
-    ax[ax_idx].plot(
-        ts_dict["history"]["time_seconds"],
-        np.array(
-            batt_loco["loco_type"][bel_type]["res"]["history"]["pwr_charge_max_watts"]
-        )
-        / 1e3,
-        label="batt. max chrg. pwr",
-    )
-    ax[ax_idx].plot(
-        ts_dict["history"]["time_seconds"],
-        np.array(
-            batt_loco["loco_type"][bel_type]["res"]["history"][
-                "pwr_out_electrical_watts"
-            ]
-        )
-        / 1e3,
-        label="batt. elec. pwr.",
-    )
-    y_max = ax[ax_idx].get_ylim()[1]
-    ax[ax_idx].set_ylim([-y_max, y_max])
-    ax[ax_idx].set_ylabel("Power [kW]")
-    ax[ax_idx].legend()
-
-    ax_idx += 1
-    ax[ax_idx].plot(
-        ts_dict["history"]["time_seconds"],
-        batt_loco["loco_type"][bel_type]["res"]["history"]["soc"],
-        label="soc",
-    )
-    ax[ax_idx].plot(
-        ts_dict["history"]["time_seconds"][1:],
-        batt_loco["loco_type"][bel_type]["res"]["history"]["soc_chrg_buffer"][1:],
-        label="chrg buff",
-    )
-    ax[ax_idx].plot(
-        ts_dict["history"]["time_seconds"][1:],
-        batt_loco["loco_type"][bel_type]["res"]["history"]["soc_disch_buffer"][1:],
-        label="disch buff",
-    )
-    ax[ax_idx].set_ylabel("[-]")
-    ax[ax_idx].legend()
-
-    ax_idx += 1
-    # TODO: add static min and max soc bounds to plots
-    # TODO: make a plot util for any type of locomotive that will plot all the stuff
-    ax[ax_idx].plot(
-        ts_dict["history"]["time_seconds"],
-        ts_dict["history"]["speed_meters_per_second"],
-    )
-    ax[ax_idx].set_ylabel("Speed [m/s]")
-    ax[ax_idx].set_xlabel("Times [s]")
-    ax[ax_idx].legend()
-    plt.tight_layout()
-
-    return fig, ax
-
-=======
->>>>>>> b9f7adcd
 
 df_no_derate = train_sim.to_dataframe()
 df_with_derate = train_sim_with_derating.to_dataframe()
@@ -621,31 +271,6 @@
 ax[2].set_xlabel("Times [s]")
 plt.tight_layout()
 
-<<<<<<< HEAD
-fig0, ax0 = plot_train_level_powers(train_sim, "No Derating")
-fig1, ax1 = plot_train_network_info(train_sim, "No Derating")
-fig2, ax2 = plot_consist_pwr(train_sim, "No Derating")
-# fig3, ax3 = plot_hel_pwr_and_soc(train_sim, "No Derating")
-# fig3.savefig("plots/hel with buffers.svg")
-# fig4, ax4 = plot_bel_pwr_and_soc(train_sim, "No Derating")
-
-fig0_sans_buffers, ax0_sans_buffers = plot_train_level_powers(
-    train_sim_with_derating, "With Altitude and Temperature Derating"
-)
-fig1_sans_buffers, ax1_sans_buffers = plot_train_network_info(
-    train_sim_with_derating, "With Altitude and Temperature Derating"
-)
-fig2_sans_buffers, ax2_sans_buffers = plot_consist_pwr(
-    train_sim_with_derating, "With Altitude and Temperature Derating"
-)
-# fig3_sans_buffers, ax3_sans_buffers = plot_hel_pwr_and_soc(train_sim_with_derating, "With Altitude and Temperature Derating")
-# fig3_sans_buffers.savefig("plots/hel sans buffers.svg")
-# fig4_sans_buffers, ax4_sans_buffers = plot_bel_pwr_and_soc(train_sim_sans_buffers, "With Altitude and Temperature Derating")
-
-if SHOW_PLOTS:
-    plt.tight_layout()
-    plt.show()
-=======
 fig0, ax0 = plot_util.plot_train_level_powers(train_sim, "No Derating")
 fig1, ax1 = plot_util.plot_train_network_info(train_sim, "No Derating")
 fig2, ax2 = plot_util.plot_consist_pwr(train_sim, "No Derating")
@@ -691,5 +316,4 @@
     )
     print("Success!")
 
-# %%
->>>>>>> b9f7adcd
+# %%