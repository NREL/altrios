from typing import Union, List, Tuple, Dict
from pathlib import Path
import polars as pl
import polars.selectors as cs
import pandas as pd
import numpy as np
import math
from scipy.stats import rankdata
import altrios as alt
from altrios import defaults, utilities
from altrios.train_planner import planner_config

day_order_map = {"Mon": 1, "Tue": 2, "Wed": 3, "Thu": 4, "Fri": 5, "Sat": 6, "Sun": 7}


def convert_demand_to_sim_days(
    demand_table: Union[pl.DataFrame, pl.LazyFrame], simulation_days: int
) -> Union[pl.DataFrame, pl.LazyFrame]:
    if "Number_of_Days" in demand_table.collect_schema():
        return demand_table.with_columns(
            cs.starts_with("Number_of_").truediv(
                pl.col("Number_of_Days").truediv(simulation_days)
            )
        )

    else:
        print(
            "`Number_of_Days` not specified in demand file. Assuming demand in the file is expressed per week."
        )
        return demand_table.with_columns(
            cs.starts_with("Number_of_").mul(simulation_days / 7.0)
        )


def load_freight_demand(
    demand_table: Union[pl.DataFrame, pl.LazyFrame, Path, str],
    config: planner_config.TrainPlannerConfig,
) -> Tuple[pl.DataFrame, pl.Series, int]:
    """
    Load the user input csv file into a dataframe for later processing
    Arguments:
    ----------
    user_input_file: path to the input csv file that user import to the module
    Example Input:
        Origin	Destination	Train_Type	Number_of_Cars	Number_of_Containers
        Barstow	Stockton	Unit	    2394	        0
        Barstow	Stockton	Manifest	2588	        0
        Barstow	Stockton	Intermodal	2221	        2221

    Outputs:
    ----------
    df_annual_demand: dataframe with all pair information including:
    origin, destination, train type, number of cars
    node_list: List of origin or destination demand nodes
    """
    if isinstance(demand_table, (Path, str)):
        demand_table = pl.read_csv(demand_table).pipe(
            convert_demand_to_sim_days, simulation_days=config.simulation_days
        )
    elif "Hour" not in demand_table.collect_schema():
        demand_table = demand_table.pipe(
            convert_demand_to_sim_days, simulation_days=config.simulation_days
        )

    nodes = (
        pl.concat(
            [demand_table.get_column("Origin"), demand_table.get_column("Destination")]
        )
        .unique()
        .sort()
    )
    return demand_table, nodes


def prep_hourly_demand(
    total_demand: Union[pl.DataFrame, pl.LazyFrame],
    hourly_demand_density: Union[pl.DataFrame, pl.LazyFrame],
    daily_demand_density: Union[pl.DataFrame, pl.LazyFrame],
    simulation_weeks=1,
) -> Union[pl.DataFrame, pl.LazyFrame]:
    if "Number_of_Containers" in total_demand.collect_schema():
        demand_col = "Number_of_Containers"
    else:
        demand_col = "Number_of_Cars"

    total_demand = total_demand.pipe(
        convert_demand_to_sim_days, simulation_days=simulation_weeks * 7
    )

    hourly_demand_density = (
        hourly_demand_density.group_by("Terminal_Type", "Hour_Of_Day")
        .agg(pl.col("Share").sum())
        .with_columns(
            pl.col("Share").truediv(pl.col("Share").sum().over("Terminal_Type"))
        )
    )
    daily_demand_density = (
        daily_demand_density.group_by("Terminal_Type", "Day_Of_Week")
        .agg(pl.col("Share").sum())
        .with_columns(
            pl.col("Share").truediv(pl.col("Share").sum().over("Terminal_Type"))
        )
    )
    one_week = (
        total_demand.join(daily_demand_density, how="inner", on=["Terminal_Type"])
        .with_columns(
            (pl.col(demand_col) * pl.col("Share")).alias(f"{demand_col}_Daily"),
            pl.col("Day_Of_Week").replace_strict(day_order_map).alias("Day_Order"),
        )
        .pipe(
            utilities.allocateItems,
            grouping_vars=["Origin", "Destination", "Train_Type"],
            count_target=f"{demand_col}_Daily",
        )
        .drop(f"{demand_col}_Daily", "Share")
        .rename({"Count": f"{demand_col}_Daily"})
        .join(hourly_demand_density, how="inner", on=["Terminal_Type"])
        .sort("Origin", "Destination", "Day_Order", "Hour_Of_Day")
        .with_columns(
            (pl.col(f"{demand_col}_Daily") * pl.col("Share")).alias(demand_col),
            pl.concat_str(pl.col("Origin"), pl.lit("-"), pl.col("Destination")).alias(
                "OD_Pair"
            ),
            pl.int_range(0, pl.len()).over("Origin", "Destination").alias("Hour"),
        )
        .pipe(
            utilities.allocateItems,
            grouping_vars=["Origin", "Destination", "Train_Type", "Day_Order"],
            count_target=demand_col,
        )
        .drop(demand_col)
        .rename({"Count": demand_col})
        .select(
            "Origin", "Destination", "Train_Type", "Hour", "Number_of_Days", demand_col
        )
    )
    return (
        pl.concat(
            [
                one_week,
                one_week.with_columns(pl.col("Hour").add(24 * 7)),
                one_week.with_columns(pl.col("Hour").add(24 * 7 * 2)),
            ]
        )
        .with_columns(pl.col("Number_of_Days").mul(3))
        .sort("Origin", "Destination", "Train_Type", "Hour")
    )


def append_loco_info(loco_info: pd.DataFrame) -> pd.DataFrame:
    if all(
        item in loco_info.columns
        for item in [
            "HP",
            "Loco_Mass_Tons",
            "SOC_J",
            "SOC_Min_J",
            "SOC_Max_J",
            "Capacity_J",
        ]
    ):
        return loco_info

    def get_hp(loco: alt.Locomotive):
        return loco.pwr_rated_kilowatts * 1e3 / alt.utils.W_PER_HP

    def get_mass_ton(loco: alt.Locomotive):
        loco_dict = loco.to_pydict()
        if loco_dict["mass_kilograms"] is None:
            return 0
        else:
            return loco_dict["mass_kilograms"] / alt.utils.KG_PER_TON

    def get_starting_soc(loco: alt.Locomotive):
        loco_dict = loco.to_pydict()
        loco_type = next(iter(loco_dict["loco_type"].values()))
        if "res" not in loco_type.keys():
            return defaults.DIESEL_TANK_CAPACITY_J
        else:
            return (
                loco_type["res"]["state"]["soc"]
                * loco_type["res"]["energy_capacity_joules"]
            )

    def get_min_soc(loco: alt.Locomotive):
        loco_dict = loco.to_pydict()
        loco_type = next(iter(loco_dict["loco_type"].values()))
        if "res" not in loco_type.keys():
            return 0
        else:
            return (
                loco_type["res"]["min_soc"] * loco_type["res"]["energy_capacity_joules"]
            )

    def get_max_soc(loco: alt.Locomotive):
        loco_dict = loco.to_pydict()
        loco_type = next(iter(loco_dict["loco_type"].values()))
        if "res" not in loco_type.keys():
            return defaults.DIESEL_TANK_CAPACITY_J
        else:
            return (
                loco_type["res"]["max_soc"] * loco_type["res"]["energy_capacity_joules"]
            )

    def get_capacity(loco: alt.Locomotive):
        loco_dict = loco.to_pydict()
        loco_type = next(iter(loco_dict["loco_type"].values()))
        if "res" not in loco_type.keys():
            return defaults.DIESEL_TANK_CAPACITY_J
        else:
            return loco_type["res"]["energy_capacity_joules"]

    loco_info.loc[:, "HP"] = loco_info.loc[:, "Rust_Loco"].apply(get_hp)
    loco_info.loc[:, "Loco_Mass_Tons"] = loco_info.loc[:, "Rust_Loco"].apply(
        get_mass_ton
    )
    loco_info.loc[:, "SOC_J"] = loco_info.loc[:, "Rust_Loco"].apply(get_starting_soc)
    loco_info.loc[:, "SOC_Min_J"] = loco_info.loc[:, "Rust_Loco"].apply(get_min_soc)
    loco_info.loc[:, "SOC_Max_J"] = loco_info.loc[:, "Rust_Loco"].apply(get_max_soc)
    loco_info.loc[:, "Capacity_J"] = loco_info.loc[:, "Rust_Loco"].apply(get_capacity)
    return loco_info


def build_locopool(
    config: planner_config.TrainPlannerConfig,
    demand_file: Union[pl.DataFrame, pl.LazyFrame, Path, str],
    dispatch_schedule: Union[pl.DataFrame, pl.LazyFrame] | None = None,
    method: str = "tile",
    shares: List[float] = [],
    locomotives_per_node: int | None = None,
) -> pl.DataFrame:
    """
    Generate default locomotive pool
    Arguments:
    ----------
    demand_file: Path to a file with origin-destination demand
    method: Method to determine each locomotive's type ("tile" or "shares_twoway" currently implemented)
    shares: List of shares for each locomotive type in loco_info (implemented for two-way shares only)
    Outputs:
    ----------
    loco_pool: Locomotive pool containing all locomotives' information that are within the system
    """
    config.loco_info = append_loco_info(config.loco_info)
    loco_types = list(config.loco_info.loc[:, "Locomotive_Type"])
    demand, node_list = load_freight_demand(demand_file, config)
    # TODO: handle different train types (or mixed train types?)

    num_nodes = len(node_list)
    if locomotives_per_node is None:
        num_ods = demand.select("Origin", "Destination").unique().height
        if "Number_of_Cars" in demand.collect_schema():
            cars_per_od = (
                demand.group_by("Origin", "Destination")
                .agg(pl.col("Number_of_Cars").sum())
                .get_column("Number_of_Cars")
                .mean()
            )
        elif "Number_of_Containers" in demand.collect_schema():
            cars_per_od = (
                demand.group_by("Origin", "Destination")
                .agg(pl.col("Number_of_Containers").sum())
                .get_column("Number_of_Containers")
                .mean()
            ) / config.containers_per_car
        else:
            assert "No valid columns in demand DataFrame"
        if config.single_train_mode:
            initial_size = math.ceil(
                cars_per_od / min(config.cars_per_locomotive.values())
            )
            rows = initial_size
        else:
            num_destinations_per_node = num_ods * 1.0 / num_nodes * 1.0
            initial_size_demand = math.ceil(
                (cars_per_od / min(config.cars_per_locomotive.values()))
                * num_destinations_per_node
            )  # number of locomotives per node
            initial_size_hp = 0
            if dispatch_schedule is not None:
                # Compute the 24-hour window with the most total locomotives needed
                # (assuming each loco is only dispatched once in a given day)
                loco_mass = config.loco_info["Loco_Mass_Tons"].mean()
                # Average hp_per_ton, weighted by total number of cars.
                # Max hp_per_ton across trains would be more conservative if runs are failing.
                hp_per_ton = dispatch_schedule.select(
                    (pl.col("HP_Required").truediv("Tons_Per_Train"))
                    .mul(pl.col("Number_of_Cars"))
                    .sum()
                    .truediv(pl.col("Number_of_Cars").sum())
                ).item()
                hp_per_loco = config.loco_info["HP"].mean() - loco_mass * hp_per_ton
                initial_size_hp = (
                    dispatch_schedule.with_columns(
                        (pl.col("Hour") // 24).cast(pl.Int32).alias("Day"),
                        pl.col("HP_Required")
                        .truediv(hp_per_loco)
                        .ceil()
                        .mul(config.loco_pool_safety_factor)
                        .alias("Locos_Per_Dispatch"),
                    )
                    .group_by("Day", "Origin")
                    .agg(
                        pl.col("Locos_Per_Dispatch")
                        .ceil()
                        .sum()
                        .alias("Locos_Per_Day_Per_Origin")
                    )
                    .select(pl.col("Locos_Per_Day_Per_Origin").max().cast(pl.Int64))
                    .item()
                )
            initial_size = max(initial_size_demand, initial_size_hp)
            rows = initial_size * num_nodes  # number of locomotives in total
    else:
        initial_size = locomotives_per_node
        rows = locomotives_per_node * num_nodes

    if config.single_train_mode:
<<<<<<< HEAD
        sorted_nodes = np.tile([demand.select(pl.col("Origin").first()).item()],rows).tolist()
        loco_numbers = range(0, rows)
    else:
        sorted_nodes = np.sort(np.tile(node_list, initial_size)).tolist()
        loco_numbers = rankdata(sorted_nodes, method="dense") * 1000 + \
            np.tile(range(0, initial_size), num_nodes)
=======
        sorted_nodes = np.tile(
            [demand.select(pl.col("Origin").first()).item()], rows
        ).tolist()
        engine_numbers = range(0, rows)
    else:
        sorted_nodes = np.sort(np.tile(node_list, initial_size)).tolist()
        engine_numbers = rankdata(sorted_nodes, method="dense") * 1000 + np.tile(
            range(0, initial_size), num_nodes
        )
>>>>>>> b9f7adcd

    if method == "tile":
        repetitions = math.ceil(rows / len(loco_types))
        types = np.tile(loco_types, repetitions).tolist()[0:rows]
    elif method == "shares_twoway":
        # TODO: this logic can be replaced (and generalized to >2 types) using altrios.utilities.allocateItems
        if (len(loco_types) != 2) | (len(shares) != 2):
            raise ValueError(
                """2-way prescribed locopool requested but number of locomotive types is not 2."""
            )

        idx_1 = np.argmin(shares)
        idx_2 = 1 - idx_1
        share_type_one = shares[idx_1]
        label_type_one = loco_types[idx_1]
        label_type_two = loco_types[idx_2]

        num_type_one = round(initial_size * share_type_one)
        if 0 == num_type_one:
            types = pd.Series([label_type_two] * initial_size)
        elif initial_size == num_type_one:
            types = pd.Series([label_type_one] * initial_size)
        else:
            # Arrange repeated sequences of type 1 + {type_two_per_type_one, type_two_per_type_one+1} type 2
            # so as to match the required total counts of each.
            type_two_per_type_one = (initial_size - num_type_one) / num_type_one
            # Number of type 1 + {type_two_per_bel+1} type 2 sequences needed
            num_extra_type_two = round(num_type_one * (type_two_per_type_one % 1.0))
            series_fewer_type_two = pd.Series(
                [label_type_one] + [label_type_two] * math.floor(type_two_per_type_one)
            )
            series_more_type_two = pd.Series(
                [label_type_one] + [label_type_two] * math.ceil(type_two_per_type_one)
            )
            types = np.concatenate(
                (
                    np.tile(series_more_type_two, num_extra_type_two),
                    np.tile(series_fewer_type_two, num_type_one - num_extra_type_two),
                ),
                axis=None,
            )
        types = np.tile(types, num_nodes).tolist()
    else:
        raise ValueError(
            f"""Locopool build method '{method}' invalid or not implemented."""
        )

    loco_pool = pl.DataFrame(
<<<<<<< HEAD
        {'Locomotive_ID': pl.Series(loco_numbers, dtype=pl.UInt32),
         'Locomotive_Type': pl.Series(types, dtype=pl.Categorical),
         'Node': pl.Series(sorted_nodes, dtype=pl.Categorical),
         'Arrival_Time': pl.Series(np.zeros(rows), dtype=pl.Float64),
         'Servicing_Done_Time': pl.Series(np.zeros(rows), dtype=pl.Float64),
         'Refueling_Done_Time': pl.Series(np.tile(0, rows), dtype=pl.Float64),
         'Status': pl.Series(np.tile("Ready", rows), dtype=pl.Categorical),
         'SOC_Target_J': pl.Series(np.zeros(rows), dtype=pl.Float64),
         'Refuel_Duration': pl.Series(np.zeros(rows), dtype=pl.Float64),
         'Refueler_J_Per_Hr': pl.Series(np.zeros(rows), dtype=pl.Float64), 
         'Refueler_Efficiency': pl.Series(np.zeros(rows), dtype=pl.Float64), 
         'Port_Count': pl.Series(np.zeros(rows), dtype=pl.UInt32)}
=======
        {
            "Locomotive_ID": pl.Series(engine_numbers, dtype=pl.UInt32),
            "Locomotive_Type": pl.Series(types, dtype=pl.Categorical),
            "Node": pl.Series(sorted_nodes, dtype=pl.Categorical),
            "Arrival_Time": pl.Series(np.zeros(rows), dtype=pl.Float64),
            "Servicing_Done_Time": pl.Series(np.zeros(rows), dtype=pl.Float64),
            "Refueling_Done_Time": pl.Series(np.tile(0, rows), dtype=pl.Float64),
            "Status": pl.Series(np.tile("Ready", rows), dtype=pl.Categorical),
            "SOC_Target_J": pl.Series(np.zeros(rows), dtype=pl.Float64),
            "Refuel_Duration": pl.Series(np.zeros(rows), dtype=pl.Float64),
            "Refueler_J_Per_Hr": pl.Series(np.zeros(rows), dtype=pl.Float64),
            "Refueler_Efficiency": pl.Series(np.zeros(rows), dtype=pl.Float64),
            "Port_Count": pl.Series(np.zeros(rows), dtype=pl.UInt32),
        }
>>>>>>> b9f7adcd
    )

    loco_info_pl = pl.from_pandas(
        config.loco_info.drop(labels="Rust_Loco", axis=1),
        schema_overrides={
            "Locomotive_Type": pl.Categorical,
            "Fuel_Type": pl.Categorical,
        },
    )

    loco_pool = loco_pool.join(loco_info_pl, on="Locomotive_Type")
    return loco_pool


def build_refuelers(
    node_list: pd.Series,
    loco_pool: pl.DataFrame,
    refueler_info: pd.DataFrame,
    refuelers_per_incoming_corridor: int,
) -> pl.DataFrame:
    """
    Build the default set of refueling facilities.
    Arguments:
    ----------
    node_list: List of origin or destination demand nodes
    loco_pool: Locomotive pool
    refueler_info: DataFrame with information for each type of refueling infrastructure to use
    refuelers_per_incoming_corridor: Queue size per corridor arriving at each node.
    Outputs:
    ----------
    refuelers: Polars dataframe of facility county by node and type of fuel
    """
    ports_per_node = (
        loco_pool.group_by(pl.col("Locomotive_Type", "Fuel_Type").cast(pl.Utf8))
        .agg(
            [
                (
                    pl.lit(refuelers_per_incoming_corridor)
                    * pl.len()
                    / pl.lit(loco_pool.height)
                )
                .ceil()
                .alias("Ports_Per_Node")
            ]
        )
        .join(
            pl.from_pandas(refueler_info),
            on=["Locomotive_Type", "Fuel_Type"],
            how="left",
        )
    )

    locations = pd.DataFrame(data={"Node": np.tile(node_list, ports_per_node.height)})
    locations = locations.sort_values(by=["Node"]).reset_index(drop=True)

    refuelers = pl.DataFrame(
        {
            "Node": pl.Series(locations["Node"], dtype=pl.Categorical).cast(
                pl.Categorical
            ),
            "Refueler_Type": pl.Series(
                np.tile(
                    ports_per_node.get_column("Refueler_Type").to_list(), len(node_list)
                ),
                dtype=pl.Categorical,
            ).cast(pl.Categorical),
            "Locomotive_Type": pl.Series(
                np.tile(
                    ports_per_node.get_column("Locomotive_Type").to_list(),
                    len(node_list),
                ),
                dtype=pl.Categorical,
            ).cast(pl.Categorical),
            "Fuel_Type": pl.Series(
                np.tile(
                    ports_per_node.get_column("Fuel_Type").to_list(), len(node_list)
                ),
                dtype=pl.Categorical,
            ).cast(pl.Categorical),
            "Refueler_J_Per_Hr": pl.Series(
                np.tile(
                    ports_per_node.get_column("Refueler_J_Per_Hr").to_list(),
                    len(node_list),
                ),
                dtype=pl.Float64,
            ),
            "Refueler_Efficiency": pl.Series(
                np.tile(
                    ports_per_node.get_column("Refueler_Efficiency").to_list(),
                    len(node_list),
                ),
                dtype=pl.Float64,
            ),
            "Lifespan_Years": pl.Series(
                np.tile(
                    ports_per_node.get_column("Lifespan_Years").to_list(),
                    len(node_list),
                ),
                dtype=pl.Float64,
            ),
            "Cost_USD": pl.Series(
                np.tile(
                    ports_per_node.get_column("Cost_USD").to_list(), len(node_list)
                ),
                dtype=pl.Float64,
            ),
            "Port_Count": pl.Series(
                np.tile(
                    ports_per_node.get_column("Ports_Per_Node").to_list(),
                    len(node_list),
                ),
                dtype=pl.UInt32,
            ),
        }
    )
    return refuelers


def append_charging_guidelines(
    refuelers: pl.DataFrame,
    loco_pool: pl.DataFrame,
    demand: pl.DataFrame,
    network_charging_guidelines: pl.DataFrame,
) -> pl.DataFrame:
    active_ods = demand.select(["Origin", "Destination"]).unique()
    network_charging_guidelines = (
        network_charging_guidelines.join(
            active_ods, on=["Origin", "Destination"], how="inner"
        )
        .group_by(pl.col("Origin"))
        .agg(
            pl.col("Allowable_Battery_Headroom_MWh").min() * 1e6 / utilities.MWH_PER_MJ
        )
        .rename({"Allowable_Battery_Headroom_MWh": "Battery_Headroom_J"})
        .with_columns(pl.col("Origin").cast(pl.Categorical))
    )
    refuelers = refuelers.join(
        network_charging_guidelines, left_on="Node", right_on="Origin", how="left"
    ).with_columns(
        pl.when(pl.col("Fuel_Type") == "Electricity")
        .then(pl.col("Battery_Headroom_J"))
        .otherwise(0)
        .fill_null(0)
        .alias("Battery_Headroom_J")
    )
    loco_pool = (
        loco_pool.join(
            network_charging_guidelines, left_on="Node", right_on="Origin", how="left"
        )
        .with_columns(
            pl.when(pl.col("Fuel_Type") == "Electricity")
            .then(pl.col("Battery_Headroom_J"))
            .otherwise(0)
            .fill_null(0)
            .alias("Battery_Headroom_J")
        )
        .with_columns(
            pl.max_horizontal(
                [
                    pl.col("SOC_Max_J") - pl.col("Battery_Headroom_J"),
                    pl.col("SOC_Min_J"),
                ]
            ).alias("SOC_J")
        )
    )
    return refuelers, loco_pool


def configure_rail_vehicles(
    single_train_dispatch: Dict,
    available_rail_vehicles: List[alt.RailVehicle],
    freight_type_to_car_type: Dict,
) -> (List[alt.RailVehicle], Dict[str, int]):
    freight_types = []
    n_cars_by_type = {}
    this_train_type = single_train_dispatch["Train_Type"]
    if single_train_dispatch["Cars_Loaded"] > 0:
        freight_type = f"{this_train_type}_Loaded"
        freight_types.append(freight_type)
        car_type = None
        if freight_type in freight_type_to_car_type:
            car_type = freight_type_to_car_type[freight_type]
        else:
            assert f"Rail vehicle car type not found for freight type {freight_type}."
        n_cars_by_type[car_type] = int(single_train_dispatch["Cars_Loaded"])
    if single_train_dispatch["Cars_Empty"] > 0:
        freight_type = f"{this_train_type}_Empty"
        freight_types.append(freight_type)
        car_type = None
        if freight_type in freight_type_to_car_type:
            car_type = freight_type_to_car_type[freight_type]
        else:
            assert f"Rail vehicle car type not found for freight type {freight_type}."
        n_cars_by_type[car_type] = int(single_train_dispatch["Cars_Empty"])

    rv_to_use = [
        vehicle
        for vehicle in available_rail_vehicles
        if vehicle.to_pydict()["freight_type"] in freight_types
    ]
    return rv_to_use, n_cars_by_type


def appendTonsAndHP(
    df: Union[pl.DataFrame, pl.LazyFrame],
    rail_vehicles,
    freight_type_to_car_type,
    config,
) -> Union[pl.DataFrame, pl.LazyFrame]:
    hp_per_ton = pl.concat(
        [
            (
                pl.DataFrame(this_dict)
                .melt(variable_name="Train_Type", value_name="HP_Required_Per_Ton")
                .with_columns(pl.lit(this_item).alias("O_D"))
                .with_columns(
                    pl.col("O_D").str.split("_").list.first().alias("Origin"),
                    pl.col("O_D").str.split("_").list.last().alias("Destination"),
                )
            )
            for this_item, this_dict in config.hp_required_per_ton.items()
        ],
        how="horizontal_relaxed",
    )

    def get_kg_empty(veh: alt.RailVehicle):
        veh_dict = veh.to_pydict()
        return (
            veh_dict["mass_static_base_kilograms"]
            + veh_dict["axle_count"] * veh_dict["mass_rot_per_axle_kilograms"]
        )

    def get_kg(veh: alt.RailVehicle):
        veh_dict = veh.to_pydict()
        return (
            veh_dict["mass_static_base_kilograms"]
            + veh_dict["mass_freight_kilograms"]
            + veh_dict["axle_count"] * veh_dict["mass_rot_per_axle_kilograms"]
        )

    tons_per_car = (
        pl.DataFrame(
            {
                "Car_Type": pl.Series(
                    [rv.to_pydict()["car_type"] for rv in rail_vehicles]
                ),
                "KG": [get_kg(rv) for rv in rail_vehicles],
                "KG_Empty": [get_kg_empty(rv) for rv in rail_vehicles],
            }
        )
        .with_columns(
            pl.when(pl.col("Car_Type").str.to_lowercase().str.contains("_empty"))
            .then(pl.col("KG_Empty") / utilities.KG_PER_TON)
            .otherwise(pl.col("KG") / utilities.KG_PER_TON)
            .alias("Tons_Per_Car")
        )
        .drop(["KG_Empty", "KG"])
    )

    return (
        df.with_columns(
            pl.when(pl.col("Train_Type").str.contains(pl.lit("_Empty")))
            .then(pl.col("Train_Type"))
            .otherwise(
                pl.concat_str(
                    pl.col("Train_Type").str.strip_suffix("_Loaded"), pl.lit("_Loaded")
                )
            )
            .replace_strict(freight_type_to_car_type)
            .alias("Car_Type")
        )
        .join(tons_per_car, how="left", on="Car_Type")
        # Merge on OD-specific hp_per_ton if the user specified any
        .join(
            hp_per_ton.filter(pl.col("O_D") != pl.lit("Default")).drop("O_D"),
            on=[
                pl.col("Origin"),
                pl.col("Destination"),
                pl.col("Train_Type")
                .str.strip_suffix("_Empty")
                .str.strip_suffix("_Loaded"),
            ],
            how="left",
        )
        # Second, merge on defaults per train type
        .join(
            hp_per_ton.filter((pl.col("O_D") == "Default")).drop(
                ["O_D", "Origin", "Destination"]
            ),
            on=[
                pl.col("Train_Type")
                .str.strip_suffix("_Empty")
                .str.strip_suffix("_Loaded")
            ],
            how="left",
            suffix="_Default",
        )
        .with_columns(
            pl.coalesce("HP_Required_Per_Ton", "HP_Required_Per_Ton_Default").alias(
                "HP_Required_Per_Ton"
            )
        )
        .drop(cs.ends_with("_Default") | cs.ends_with("_right"))
    )<|MERGE_RESOLUTION|>--- conflicted
+++ resolved
@@ -315,14 +315,6 @@
         rows = locomotives_per_node * num_nodes
 
     if config.single_train_mode:
-<<<<<<< HEAD
-        sorted_nodes = np.tile([demand.select(pl.col("Origin").first()).item()],rows).tolist()
-        loco_numbers = range(0, rows)
-    else:
-        sorted_nodes = np.sort(np.tile(node_list, initial_size)).tolist()
-        loco_numbers = rankdata(sorted_nodes, method="dense") * 1000 + \
-            np.tile(range(0, initial_size), num_nodes)
-=======
         sorted_nodes = np.tile(
             [demand.select(pl.col("Origin").first()).item()], rows
         ).tolist()
@@ -332,7 +324,6 @@
         engine_numbers = rankdata(sorted_nodes, method="dense") * 1000 + np.tile(
             range(0, initial_size), num_nodes
         )
->>>>>>> b9f7adcd
 
     if method == "tile":
         repetitions = math.ceil(rows / len(loco_types))
@@ -381,20 +372,6 @@
         )
 
     loco_pool = pl.DataFrame(
-<<<<<<< HEAD
-        {'Locomotive_ID': pl.Series(loco_numbers, dtype=pl.UInt32),
-         'Locomotive_Type': pl.Series(types, dtype=pl.Categorical),
-         'Node': pl.Series(sorted_nodes, dtype=pl.Categorical),
-         'Arrival_Time': pl.Series(np.zeros(rows), dtype=pl.Float64),
-         'Servicing_Done_Time': pl.Series(np.zeros(rows), dtype=pl.Float64),
-         'Refueling_Done_Time': pl.Series(np.tile(0, rows), dtype=pl.Float64),
-         'Status': pl.Series(np.tile("Ready", rows), dtype=pl.Categorical),
-         'SOC_Target_J': pl.Series(np.zeros(rows), dtype=pl.Float64),
-         'Refuel_Duration': pl.Series(np.zeros(rows), dtype=pl.Float64),
-         'Refueler_J_Per_Hr': pl.Series(np.zeros(rows), dtype=pl.Float64), 
-         'Refueler_Efficiency': pl.Series(np.zeros(rows), dtype=pl.Float64), 
-         'Port_Count': pl.Series(np.zeros(rows), dtype=pl.UInt32)}
-=======
         {
             "Locomotive_ID": pl.Series(engine_numbers, dtype=pl.UInt32),
             "Locomotive_Type": pl.Series(types, dtype=pl.Categorical),
@@ -409,7 +386,6 @@
             "Refueler_Efficiency": pl.Series(np.zeros(rows), dtype=pl.Float64),
             "Port_Count": pl.Series(np.zeros(rows), dtype=pl.UInt32),
         }
->>>>>>> b9f7adcd
     )
 
     loco_info_pl = pl.from_pandas(
