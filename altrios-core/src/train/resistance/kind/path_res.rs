--- conflicted
+++ resolved
@@ -28,18 +28,12 @@
 impl Point {
     pub fn new(path_res_coeffs: &[PathResCoeff], state: &TrainState) -> anyhow::Result<Self> {
         Ok(Self {
-<<<<<<< HEAD
-            idx: path_res_coeffs
-                .calc_idx(state.offset - state.length * 0.5, 0, &Dir::Fwd)
-                .with_context(|| format_dbg!())?,
-=======
             idx: path_res_coeffs.calc_idx(
                 *state.offset.get_fresh(|| format_dbg!())?
                     - *state.length.get_fresh(|| format_dbg!())? * 0.5,
                 0,
                 &Dir::Fwd,
             )?,
->>>>>>> b9f7adcd
         })
     }
 
@@ -49,12 +43,6 @@
         state: &TrainState,
         dir: &Dir,
     ) -> anyhow::Result<si::Force> {
-<<<<<<< HEAD
-        self.idx = path_res_coeffs
-            .calc_idx(state.offset - state.length * 0.5, self.idx, dir)
-            .with_context(|| format_dbg!())?;
-        Ok(calc_res_val(path_res_coeffs[self.idx].res_coeff, state))
-=======
         self.idx = path_res_coeffs.calc_idx(
             *state.offset.get_fresh(|| format_dbg!())?
                 - *state.length.get_fresh(|| format_dbg!())? * 0.5,
@@ -62,7 +50,6 @@
             dir,
         )?;
         calc_res_val(path_res_coeffs[self.idx].res_coeff, state)
->>>>>>> b9f7adcd
     }
 
     pub fn res_coeff_front(&self, path_res_coeffs: &[PathResCoeff]) -> si::Ratio {
@@ -128,16 +115,6 @@
                 idx_back: 0,
             })
         } else {
-<<<<<<< HEAD
-            let idx_back = vals
-                .calc_idx(state.offset - state.length, 0, &Dir::Fwd)
-                .with_context(|| format_dbg!())?;
-            Ok(Self {
-                idx_back,
-                idx_front: vals
-                    .calc_idx(state.offset, idx_back, &Dir::Fwd)
-                    .with_context(|| format_dbg!())?,
-=======
             let idx_back = vals.calc_idx(
                 *state.offset.get_fresh(|| format_dbg!())?
                     - *state.length.get_fresh(|| format_dbg!())?,
@@ -151,7 +128,6 @@
                     idx_back,
                     &Dir::Fwd,
                 )?,
->>>>>>> b9f7adcd
             })
         }
     }
@@ -164,24 +140,6 @@
     ) -> anyhow::Result<si::Force> {
         match dir {
             Dir::Fwd => {
-<<<<<<< HEAD
-                self.idx_front = path_res_coeffs
-                    .calc_idx(state.offset, self.idx_front, dir)
-                    .with_context(|| format_dbg!())?;
-            }
-            Dir::Bwd => {
-                self.idx_back = path_res_coeffs
-                    .calc_idx(state.offset_back, self.idx_back, dir)
-                    .with_context(|| format_dbg!())?;
-            }
-            Dir::Unk => {
-                self.idx_front = path_res_coeffs
-                    .calc_idx(state.offset, self.idx_front, dir)
-                    .with_context(|| format_dbg!())?;
-                self.idx_back = path_res_coeffs
-                    .calc_idx(state.offset_back, self.idx_back, dir)
-                    .with_context(|| format_dbg!())?;
-=======
                 self.idx_front = path_res_coeffs.calc_idx(
                     *state.offset.get_unchecked(|| format_dbg!())?,
                     self.idx_front,
@@ -206,7 +164,6 @@
                     self.idx_back,
                     dir,
                 )?;
->>>>>>> b9f7adcd
             }
         }
 
@@ -215,16 +172,6 @@
         } else {
             match dir {
                 Dir::Fwd => {
-<<<<<<< HEAD
-                    self.idx_back = path_res_coeffs
-                        .calc_idx(state.offset_back, self.idx_back, dir)
-                        .with_context(|| format_dbg!())?;
-                }
-                Dir::Bwd => {
-                    self.idx_front = path_res_coeffs
-                        .calc_idx(state.offset, self.idx_front, dir)
-                        .with_context(|| format_dbg!())?;
-=======
                     self.idx_back = path_res_coeffs.calc_idx(
                         *state.offset_back.get_unchecked(|| format_dbg!())?,
                         self.idx_back,
@@ -237,7 +184,6 @@
                         self.idx_front,
                         dir,
                     )?;
->>>>>>> b9f7adcd
                 }
                 _ => {}
             }
