use super::{braking_point::BrakingPoints, friction_brakes::*, train_imports::*};
use crate::imports::*;
use crate::track::link::link_impl::Network;
use crate::track::{LinkPoint, Location};

#[altrios_api(
    #[new]
    fn __new__(
        link_idx: LinkIdx,
        time_seconds: f64,
    ) -> Self {
        Self::new(
            link_idx,
            time_seconds * uc::S
        )
    }
)]
#[derive(Debug, Default, Clone, Copy, PartialEq, Serialize, Deserialize, SerdeAPI)]
pub struct LinkIdxTime {
    pub link_idx: LinkIdx,
    pub time: si::Time,
}

impl LinkIdxTime {
    pub fn new(link_idx: LinkIdx, time: si::Time) -> Self {
        Self { link_idx, time }
    }
}

#[altrios_api]
#[derive(Debug, Default, Clone, PartialEq, Serialize, Deserialize, SerdeAPI)]
/// Struct that contains a `Vec<LinkIdxTime>` for the purpose of providing `SerdeAPI` for
/// `Vec<LinkIdxTime>` in Python
pub struct TimedLinkPath(pub Vec<LinkIdxTime>);

impl AsRef<[LinkIdxTime]> for TimedLinkPath {
    fn as_ref(&self) -> &[LinkIdxTime] {
        &self.0
    }
}

impl From<&Vec<LinkIdxTime>> for TimedLinkPath {
    fn from(value: &Vec<LinkIdxTime>) -> Self {
        Self(value.to_vec())
    }
}

#[altrios_api(
    #[pyo3(name = "set_save_interval")]
    /// Set save interval and cascade to nested components.
    fn set_save_interval_py(&mut self, save_interval: Option<usize>) {
        self.set_save_interval(save_interval);
    }

    #[pyo3(name = "get_save_interval")]
    fn get_save_interval_py(&self) -> anyhow::Result<Option<usize>> {
        Ok(self.get_save_interval())
    }

    #[pyo3(name = "get_megagram_kilometers")]
    pub fn get_megagram_kilometers_py(&self, annualize: bool)  -> f64 {
        self.get_megagram_kilometers(annualize)
    }

    #[pyo3(name = "get_kilometers")]
    pub fn get_kilometers_py(&self, annualize: bool)  -> f64 {
        self.get_kilometers(annualize)
    }

    #[pyo3(name = "get_res_kilometers")]
    pub fn get_res_kilometers_py(&mut self, annualize: bool)  -> f64 {
        self.get_res_kilometers(annualize)
    }

    #[pyo3(name = "get_non_res_kilometers")]
    pub fn get_non_res_kilometers_py(&mut self, annualize: bool)  -> f64 {
        self.get_non_res_kilometers(annualize)
    }

    #[pyo3(name = "get_net_energy_res_joules")]
    pub fn get_net_energy_res_py(&self, annualize: bool) -> f64 {
        self.get_net_energy_res(annualize).get::<si::joule>()
    }

    #[pyo3(name = "get_energy_fuel_joules")]
    pub fn get_energy_fuel_py(&self, annualize: bool) -> f64 {
        self.get_energy_fuel(annualize).get::<si::joule>()
    }

    #[pyo3(name = "walk")]
    fn walk_py(&mut self) -> anyhow::Result<()> {
        self.walk()
    }

    #[staticmethod]
    #[pyo3(name = "valid")]
    fn valid_py() -> Self {
        Self::valid()
    }

    #[pyo3(name = "extend_path")]
    pub fn extend_path_py(&mut self, network_file_path: String, link_path: Vec<LinkIdx>) -> anyhow::Result<()> {
        let network = Vec::<Link>::from_file(network_file_path).unwrap();

        self.extend_path(&network, &link_path)?;
        Ok(())
    }

    #[pyo3(name = "walk_timed_path")]
    pub fn walk_timed_path_py(
        &mut self,
        network: &PyAny,
        timed_path: &PyAny,
    ) -> anyhow::Result<()> {
        let network = match network.extract::<Network>() {
            Ok(n) => n,
            Err(_) => {
                let n = network.extract::<Vec<Link>>().map_err(|_| anyhow!("{}", format_dbg!()))?;
                Network(n)
            }
        };

        let timed_path = match timed_path.extract::<TimedLinkPath>() {
            Ok(tp) => tp,
            Err(_) => {
                let tp = timed_path.extract::<Vec<LinkIdxTime>>().map_err(|_| anyhow!("{}", format_dbg!()))?;
                TimedLinkPath(tp)
            }
        };
        self.walk_timed_path(&network, timed_path)
    }
)]
#[derive(Clone, Debug, Serialize, Deserialize, PartialEq)]
/// Train simulation in which speed is allowed to vary according to train capabilities and speed
/// limit
pub struct SpeedLimitTrainSim {
    #[api(skip_set)]
    pub train_id: String,
    pub origs: Vec<Location>,
    pub dests: Vec<Location>,
    pub loco_con: Consist,
    pub state: TrainState,
    #[api(skip_set, skip_get)]
    pub train_res: TrainRes,
    #[api(skip_set)]
    pub path_tpc: PathTpc,
    #[api(skip_set)]
    pub braking_points: BrakingPoints,
    pub fric_brake: FricBrake,
    #[serde(default)]
    /// Custom vector of [Self::state]
    pub history: TrainStateHistoryVec,
    #[api(skip_set, skip_get)]
    save_interval: Option<usize>,
    simulation_days: Option<i32>,
    scenario_year: Option<i32>,
}

impl SpeedLimitTrainSim {
    #[allow(clippy::too_many_arguments)]
    pub fn new(
        train_id: String,
        origs: &[Location],
        dests: &[Location],
        loco_con: Consist,
        state: TrainState,
        train_res: TrainRes,
        path_tpc: PathTpc,
        fric_brake: FricBrake,
        save_interval: Option<usize>,
        simulation_days: Option<i32>,
        scenario_year: Option<i32>,
    ) -> Self {
        let mut train_sim = Self {
            train_id,
            origs: origs.to_vec(),
            dests: dests.to_vec(),
            loco_con,
            state,
            train_res,
            path_tpc,
            braking_points: Default::default(),
            fric_brake,
            history: Default::default(),
            save_interval,
            simulation_days,
            scenario_year,
        };
        train_sim.set_save_interval(save_interval);

        train_sim
    }

    /// Returns the scaling factor to be used when converting partial-year
    /// simulations to a full year of output metrics.
    pub fn get_scaling_factor(&self, annualize: bool) -> f64 {
        if annualize {
            match self.simulation_days {
                Some(val) => 365.25 / val as f64,
                None => 365.25,
            }
        } else {
            1.0
        }
    }

    pub fn get_megagram_kilometers(&self, annualize: bool) -> f64 {
        self.state.mass_freight.get::<si::megagram>()
            * self.state.total_dist.get::<si::kilometer>()
            * self.get_scaling_factor(annualize)
    }

    pub fn get_kilometers(&self, annualize: bool) -> f64 {
        self.state.total_dist.get::<si::kilometer>() * self.get_scaling_factor(annualize)
    }

    pub fn get_res_kilometers(&mut self, annualize: bool) -> f64 {
        let n_res = self.loco_con.n_res_equipped() as f64;
        self.state.total_dist.get::<si::kilometer>() * n_res * self.get_scaling_factor(annualize)
    }

    pub fn get_non_res_kilometers(&mut self, annualize: bool) -> f64 {
        let n_res = self.loco_con.n_res_equipped() as usize;
        self.state.total_dist.get::<si::kilometer>()
            * ((self.loco_con.loco_vec.len() - n_res) as f64)
            * self.get_scaling_factor(annualize)
    }

    pub fn get_energy_fuel(&self, annualize: bool) -> si::Energy {
        self.loco_con.get_energy_fuel() * self.get_scaling_factor(annualize)
    }

    pub fn get_net_energy_res(&self, annualize: bool) -> si::Energy {
        self.loco_con.get_net_energy_res() * self.get_scaling_factor(annualize)
    }

    pub fn set_save_interval(&mut self, save_interval: Option<usize>) {
        self.save_interval = save_interval;
        self.loco_con.set_save_interval(save_interval);
        self.fric_brake.save_interval = save_interval;
    }
    pub fn get_save_interval(&self) -> Option<usize> {
        self.save_interval
    }

    pub fn extend_path(&mut self, network: &[Link], link_path: &[LinkIdx]) -> anyhow::Result<()> {
        self.path_tpc
            .extend(network, link_path)
            .with_context(|| anyhow!(format_dbg!()))?;
        self.recalc_braking_points()
            .with_context(|| anyhow!(format_dbg!()))?;
        Ok(())
    }
    pub fn clear_path(&mut self) {
        // let link_point_del = self.path_tpc.clear(self.state.offset_back);
        // self.train_res.fix_cache(&link_point_del);
    }

    pub fn finish(&mut self) {
        self.path_tpc.finish()
    }
    pub fn is_finished(&self) -> bool {
        self.path_tpc.is_finished()
    }
    pub fn offset_begin(&self) -> si::Length {
        self.path_tpc.offset_begin()
    }
    pub fn offset_end(&self) -> si::Length {
        self.path_tpc.offset_end()
    }
    pub fn link_idx_last(&self) -> Option<&LinkIdx> {
        self.path_tpc.link_idx_last()
    }
    pub fn link_points(&self) -> &[LinkPoint] {
        self.path_tpc.link_points()
    }

    pub fn step(&mut self) -> anyhow::Result<()> {
        self.solve_step()
            .map_err(|err| err.context(format!("time step: {}", self.state.i)))?;
        self.save_state();
        self.loco_con.step();
        self.fric_brake.step();
        self.state.i += 1;
        Ok(())
    }

    pub fn solve_step(&mut self) -> anyhow::Result<()> {
        self.loco_con
            .set_cat_power_limit(&self.path_tpc, self.state.offset);
        self.loco_con.set_pwr_aux(Some(true))?;
        self.loco_con.set_cur_pwr_max_out(None, self.state.dt)?;
        self.train_res
            .update_res(&mut self.state, &self.path_tpc, &Dir::Fwd)?;
        self.solve_required_pwr()?;
        self.loco_con.solve_energy_consumption(
            self.state.pwr_whl_out,
            self.state.dt,
            Some(true),
        )?;
        set_link_and_offset(&mut self.state, &self.path_tpc)?;
        Ok(())
    }

    fn save_state(&mut self) {
        if let Some(interval) = self.save_interval {
            if self.state.i % interval == 0 || 1 == self.state.i {
                self.history.push(self.state);
                self.loco_con.save_state();
                self.fric_brake.save_state();
            }
        }
    }

    /// Walks until getting to the end of the path
    fn walk_internal(&mut self) -> anyhow::Result<()> {
        while self.state.offset < self.path_tpc.offset_end() - 1000.0 * uc::FT
            || (self.state.offset < self.path_tpc.offset_end()
                && self.state.speed != si::Velocity::ZERO)
        {
            self.step()?;
        }
        Ok(())
    }

    /// Iterates `save_state` and `step` until offset >= final offset --
    /// i.e. moves train forward until it reaches destination.
    pub fn walk(&mut self) -> anyhow::Result<()> {
        self.save_state();
        self.walk_internal()
    }

    /// Iterates `save_state` and `step` until offset >= final offset --
    /// i.e. moves train forward and extends path TPC until it reaches destination.
    pub fn walk_timed_path<P: AsRef<[LinkIdxTime]>, Q: AsRef<[Link]>>(
        &mut self,
        network: Q,
        timed_path: P,
    ) -> anyhow::Result<()> {
        let network = network.as_ref();
        let timed_path = timed_path.as_ref();
        if timed_path.is_empty() {
            bail!("Timed path cannot be empty!");
        }

        self.save_state();
        let mut idx_prev = 0;
        while idx_prev != timed_path.len() - 1 {
            let mut idx_next = idx_prev + 1;
            log::debug!("Solving idx: {}", idx_next);
            while idx_next + 1 < timed_path.len() - 1 && timed_path[idx_next].time < self.state.time
            {
                idx_next += 1;
            }
            let time_extend = timed_path[idx_next - 1].time;
            self.extend_path(
                network,
                &timed_path[idx_prev..idx_next]
                    .iter()
                    .map(|x| x.link_idx)
                    .collect::<Vec<LinkIdx>>(),
            )?;
            idx_prev = idx_next;
            while self.state.time < time_extend {
                self.step()?;
            }
        }

        self.walk_internal()
    }

    /// Sets power requirements based on:
    /// - rolling resistance
    /// - drag
    /// - inertia
    /// - target acceleration
    pub fn solve_required_pwr(&mut self) -> anyhow::Result<()> {
        let res_net = self.state.res_net();

        // Verify that train can slow down
        // TODO: figure out if dynamic braking needs to be separately accounted for here

        ensure!(
            self.fric_brake.force_max + self.state.res_net() > si::Force::ZERO,
            format!(
                "Insufficient braking force.\n{}\n{}\n{}\n{}\n{}\n{}",
                format_dbg!(self.fric_brake.force_max + self.state.res_net() > si::Force::ZERO),
                format_dbg!(self.fric_brake.force_max),
                format_dbg!(self.state.res_net()),
                format_dbg!(self.state.res_grade),
                format_dbg!(self.state.grade_front),
                format_dbg!(self.state.grade_back),
            )
        );

        // TODO: Validate that this makes sense considering friction brakes
        let (speed_limit, speed_target) = self.braking_points.calc_speeds(
            self.state.offset,
            self.state.speed,
            self.fric_brake.ramp_up_time * self.fric_brake.ramp_up_coeff,
        );
        self.state.speed_limit = speed_limit;
        self.state.speed_target = speed_target;

        let f_applied_target =
            res_net + self.state.mass_static * (speed_target - self.state.speed) / self.state.dt;

        let pwr_pos_max = self.loco_con.state.pwr_out_max.min(si::Power::ZERO.max(
            // TODO: the effect of rate may already be accounted for in this snippet
            // from fuel_converter.rs:

            // ```
            // self.state.pwr_out_max = (self.state.pwr_brake
            //     + (self.pwr_out_max / self.pwr_ramp_lag) * dt)
            //     .min(self.pwr_out_max)
            //     .max(self.pwr_out_max_init);
            // ```
            self.state.pwr_whl_out + self.loco_con.state.pwr_rate_out_max * self.state.dt,
        ));
        let pwr_neg_max = self.loco_con.state.pwr_dyn_brake_max.max(si::Power::ZERO);
        ensure!(
            pwr_pos_max >= si::Power::ZERO,
            format_dbg!(pwr_pos_max >= si::Power::ZERO)
        );
        let time_per_mass = self.state.dt / self.state.mass_static;

        // Concept: calculate the final speed such that the worst case
        // (i.e. maximum) acceleration force does not exceed `power_max`
        // Base equation: m * (v_max - v_curr) / dt = p_max / v_max – f_res
        let v_max = 0.5
            * (self.state.speed - res_net * time_per_mass
                + ((self.state.speed - res_net * time_per_mass)
                    * (self.state.speed - res_net * time_per_mass)
                    + 4.0 * time_per_mass * pwr_pos_max)
                    .sqrt());

        // Final v_max value should also be bounded by speed_target
        // maximum achievable positive tractive force
        let f_pos_max = self
            .loco_con
            .force_max()?
            .min(pwr_pos_max / speed_target.min(v_max));
        // Verify that train has sufficient power to move
        if self.state.speed < uc::MPH * 0.1 && f_pos_max <= res_net {
            log::error!("{}", format_dbg!(self.path_tpc));
            bail!(
                "{}\nTrain does not have sufficient power to move!\n{}\n{}\n{}\n{}\n{}\n{}\n{}\n{}\n{}", // ,\nlink={:?}
                format_dbg!(),
<<<<<<< HEAD
                // force_max
                format!(
                    "force_max: {} N", 
                    self
                        .loco_con
                        .force_max()?
                        .get::<si::newton>()
                        .format_eng(Some(5))
                    ),
                    // force based on speed target
                    format!("pwr_pos_max / speed_target.min(v_max): {} N", (pwr_pos_max / speed_target.min(v_max)).get::<si::newton>().format_eng(Some(5))),
                    // pwr_pos_max
                    format!("pwr_pos_max: {} W", pwr_pos_max.get::<si::watt>().format_eng(Some(5))
                ),
                // SOC across all RES-equipped locomotives
                format!(
                    "SOCs: {:?}", 
                    self
                        .loco_con
                        .loco_vec
                        .iter()
                        .map(|loco| {
                            loco.reversible_energy_storage()
                                .map(|res| res.state.soc.get::<si::ratio>().format_eng(Some(5)))
                                .unwrap_or_else(|| "N/A".into())})
                        .collect::<Vec<String>>()
                ),
                // minimum allowable SOC across all RES-equipped locomotives
                format!(
                    "Minimum allowed SOCs: {:?}", 
                    self
                        .loco_con
                        .loco_vec
                        .iter()
                        .map(|loco| {
                            loco.reversible_energy_storage()
                                .map(|res| res.state.min_soc.get::<si::ratio>().format_eng(Some(5)))
                                .unwrap_or_else(|| "N/A".into())
                        })
                        .collect::<Vec<String>>()
                ),
                // grade at front of train
                format!("grade_front: {}", self.state.grade_front.get::<si::ratio>().format_eng(Some(5))),
                // grade at rear of train
                format!("grade_back: {}", self.state.grade_back.get::<si::ratio>().format_eng(Some(5))),
                format!("f_pos_max: {} N", f_pos_max.get::<si::newton>().format_eng(Some(5))),
                format!("res_net: {} N", res_net.get::<si::newton>().format_eng(Some(5)))
            )
=======
                f_pos_max,
                res_net,
                self.state,
            );
>>>>>>> da954477
        }

        self.fric_brake.set_cur_force_max_out(self.state.dt)?;

        // Transition speed between force and power limited negative traction
        let v_neg_trac_lim: si::Velocity =
            self.loco_con.state.pwr_dyn_brake_max / self.loco_con.force_max()?;

        // TODO: Make sure that train handling rules consist dynamic braking force limit is respected!
        let f_max_consist_regen_dyn = if self.state.speed > v_neg_trac_lim {
            // If there is enough braking to slow down at v_max
            let f_max_dyn_fast = self.loco_con.state.pwr_dyn_brake_max / v_max;
            if res_net + self.fric_brake.state.force_max_curr + f_max_dyn_fast >= si::Force::ZERO {
                self.loco_con.state.pwr_dyn_brake_max / v_max //self.state.speed
            } else {
                f_max_dyn_fast
            }
        } else {
            self.loco_con.force_max()?
        };

        // total impetus force applied to control train speed
        let f_applied = f_pos_max.min(
            f_applied_target.max(-self.fric_brake.state.force_max_curr - f_max_consist_regen_dyn),
        );

        let vel_change = time_per_mass * (f_applied - res_net);
        let vel_avg = self.state.speed + 0.5 * vel_change;

        self.state.pwr_res = res_net * vel_avg;
        self.state.pwr_accel = self.state.mass_adj / (2.0 * self.state.dt)
            * ((self.state.speed + vel_change) * (self.state.speed + vel_change)
                - self.state.speed * self.state.speed);

        self.state.time += self.state.dt;
        self.state.offset += self.state.dt * vel_avg;
        self.state.total_dist += (self.state.dt * vel_avg).abs();
        self.state.speed += vel_change;
        if utils::almost_eq_uom(&self.state.speed, &speed_target, None) {
            self.state.speed = speed_target;
        }

        // Questions:
        // - do we need to update the brake points model to account for ramp-up time?
        // - do we need a brake model?
        //     - how do we respect ramp up rates of friction brakes?
        //     - how do we respect ramp down rates of friction brakes?
        // - how do we control the friction brakes?
        // - how do we make sure that the consist does not exceed e-drive braking capability?
        // - does friction braking get sent from both ends of the train?  Yes, per Tyler and
        //     Nathan, maybe from locomotive and end-of-train (EOT) device.  BNSF says
        //     their EOTs don't send a signal from the end of the train.  There may or may not
        //     be locomotives at the end of the train. Sometimes they run 4 at head and none on rear,
        //     sometimes 2 in front and 2 in rear.  Could base it on tonnage and car count.

        // TODO: figure out some reasonable split of regen and friction braking
        // and make sure it's applied here

        // Dynamic vs friction brake apportioning controls
        // These controls need to make sure that adequate braking force is achieved
        // which means they need to respect the dynamics of the friction braking system.
        // They also need to ensure that a reasonable amount of energy is available for
        // regenerative braking.

        // Whenever braking starting happens, do as much as possible with dyn/regen (respecting limitations of track, traction, etc.),
        // and when braking needs exceed consist capabilities, then add in friction braking.
        // Retain level of friction braking until braking is no longer needed and won't be
        // needed for some time.

        let f_consist = if f_applied >= si::Force::ZERO {
            self.fric_brake.state.force = si::Force::ZERO;
            f_applied
        } else {
            let f_consist = f_applied + self.fric_brake.state.force;
            // If the friction brakes should be released, don't add power
            if f_consist >= si::Force::ZERO {
                si::Force::ZERO
            }
            // If the current friction brakes and consist regen + dyn can handle things, don't add friction braking
            else if f_consist + f_max_consist_regen_dyn >= si::Force::ZERO {
                f_consist
            }
            // If the friction braking must increase, max out the regen dyn first
            else {
                self.fric_brake.state.force = -(f_applied + f_max_consist_regen_dyn);
                ensure!(
                    utils::almost_le_uom(
                        &self.fric_brake.state.force,
                        &self.fric_brake.state.force_max_curr,
                        None
                    ),
                    "Too much force requested from friction brake! Req={:?}, max={:?}",
                    self.fric_brake.state.force,
                    self.fric_brake.state.force_max_curr,
                );
                -f_max_consist_regen_dyn
            }
        };

        self.state.pwr_whl_out = f_consist * self.state.speed;

        // this allows for float rounding error overshoot
        ensure!(
            utils::almost_le_uom(&self.state.pwr_whl_out, &pwr_pos_max, Some(1.0e-7)),
            format!("{}\nPower wheel out is larger than max positive power! pwr_whl_out={:?}, pwr_pos_max={:?}",
            format_dbg!(utils::almost_le_uom(&self.state.pwr_whl_out, &pwr_pos_max, Some(1.0e-7))),
            self.state.pwr_whl_out,
            pwr_pos_max)
        );
        ensure!(
            utils::almost_le_uom(&-self.state.pwr_whl_out, &pwr_neg_max, Some(1.0e-7)),
            format!("{}\nPower wheel out is larger than max negative power! pwr_whl_out={:?}, pwr_neg_max={:?}
            {:?}\n{:?}\n{:?}\n{:?}",
            format_dbg!(utils::almost_le_uom(&-self.state.pwr_whl_out, &pwr_neg_max, Some(1.0e-7))),
            -self.state.pwr_whl_out,
            pwr_neg_max,
            self.state.speed,
            self.fric_brake.state.force * self.state.speed,
            vel_change,
        res_net)
        );
        self.state.pwr_whl_out = self.state.pwr_whl_out.max(-pwr_neg_max).min(pwr_pos_max);

        self.state.energy_whl_out += self.state.pwr_whl_out * self.state.dt;
        if self.state.pwr_whl_out >= 0. * uc::W {
            self.state.energy_whl_out_pos += self.state.pwr_whl_out * self.state.dt;
        } else {
            self.state.energy_whl_out_neg -= self.state.pwr_whl_out * self.state.dt;
        }

        Ok(())
    }

    fn recalc_braking_points(&mut self) -> anyhow::Result<()> {
        self.braking_points.recalc(
            &self.state,
            &self.fric_brake,
            &self.train_res,
            &self.path_tpc,
        )
    }
}

impl SerdeAPI for SpeedLimitTrainSim {
    fn init(&mut self) -> anyhow::Result<()> {
        self.origs.init()?;
        self.dests.init()?;
        self.loco_con.init()?;
        self.state.init()?;
        self.train_res.init()?;
        self.path_tpc.init()?;
        self.braking_points.init()?;
        self.fric_brake.init()?;
        self.history.init()?;
        Ok(())
    }
}

impl Default for SpeedLimitTrainSim {
    fn default() -> Self {
        let mut slts = Self {
            train_id: Default::default(),
            origs: Default::default(),
            dests: Default::default(),
            loco_con: Default::default(),
            state: TrainState::valid(),
            train_res: TrainRes::valid(),
            path_tpc: PathTpc::default(),
            braking_points: Default::default(),
            fric_brake: Default::default(),
            history: Default::default(),
            save_interval: None,
            simulation_days: None,
            scenario_year: None,
        };
        slts.set_save_interval(None);
        slts
    }
}

impl Valid for SpeedLimitTrainSim {
    fn valid() -> Self {
        let mut train_sim = Self {
            path_tpc: PathTpc::valid(),
            ..Default::default()
        };
        train_sim.recalc_braking_points().unwrap();
        train_sim
    }
}

pub fn speed_limit_train_sim_fwd() -> SpeedLimitTrainSim {
    let mut speed_limit_train_sim = SpeedLimitTrainSim::valid();
    speed_limit_train_sim.path_tpc = PathTpc::new(TrainParams::valid());
    speed_limit_train_sim.origs = vec![
        Location {
            location_id: "Barstow".into(),
            offset: si::Length::ZERO,
            link_idx: LinkIdx::new(96),
            is_front_end: Default::default(),
            grid_emissions_region: "CAMXc".into(),
            electricity_price_region: "CA".into(),
            liquid_fuel_price_region: "CA".into(),
        },
        Location {
            location_id: "Barstow".into(),
            offset: si::Length::ZERO,
            link_idx: LinkIdx::new(634),
            is_front_end: Default::default(),
            grid_emissions_region: "CAMXc".into(),
            electricity_price_region: "CA".into(),
            liquid_fuel_price_region: "CA".into(),
        },
    ];
    speed_limit_train_sim.dests = vec![
        Location {
            location_id: "Stockton".into(),
            offset: si::Length::ZERO,
            link_idx: LinkIdx::new(288),
            is_front_end: Default::default(),
            grid_emissions_region: "CAMXc".into(),
            electricity_price_region: "CA".into(),
            liquid_fuel_price_region: "CA".into(),
        },
        Location {
            location_id: "Stockton".into(),
            offset: si::Length::ZERO,
            link_idx: LinkIdx::new(826),
            is_front_end: Default::default(),
            grid_emissions_region: "CAMXc".into(),
            electricity_price_region: "CA".into(),
            liquid_fuel_price_region: "CA".into(),
        },
    ];
    speed_limit_train_sim
}

pub fn speed_limit_train_sim_rev() -> SpeedLimitTrainSim {
    let mut sltsr = speed_limit_train_sim_fwd();
    std::mem::swap(&mut sltsr.origs, &mut sltsr.dests);
    sltsr
}

#[cfg(test)]
mod tests {
    use super::*;
    use crate::testing::*;

    // TODO: Add more SpeedLimitTrainSim cases
    impl Cases for SpeedLimitTrainSim {}

    #[test]
    fn test_speed_limit_train_sim() {
        let mut train_sim = SpeedLimitTrainSim::valid();
        train_sim.walk().unwrap();
    }
}<|MERGE_RESOLUTION|>--- conflicted
+++ resolved
@@ -446,7 +446,6 @@
             bail!(
                 "{}\nTrain does not have sufficient power to move!\n{}\n{}\n{}\n{}\n{}\n{}\n{}\n{}\n{}", // ,\nlink={:?}
                 format_dbg!(),
-<<<<<<< HEAD
                 // force_max
                 format!(
                     "force_max: {} N", 
@@ -495,12 +494,6 @@
                 format!("f_pos_max: {} N", f_pos_max.get::<si::newton>().format_eng(Some(5))),
                 format!("res_net: {} N", res_net.get::<si::newton>().format_eng(Some(5)))
             )
-=======
-                f_pos_max,
-                res_net,
-                self.state,
-            );
->>>>>>> da954477
         }
 
         self.fric_brake.set_cur_force_max_out(self.state.dt)?;
