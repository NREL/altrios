--- conflicted
+++ resolved
@@ -1027,19 +1027,6 @@
             )
             .drop("Change")
             .join(early_retirements, on=item_id_cols, how="left")
-<<<<<<< HEAD
-            .with_columns(pl.col("Count").cum_sum().over(item_id_cols).alias("Retirements_Early_Cumsum"))
-            .with_columns(pl.when(pl.col("Change") > 0)
-                            .then(pl.when(pl.col("Retirements_Early_Cumsum") <= pl.col("Change"))
-                                    .then(pl.col("Count"))
-                                    .otherwise(pl.max_horizontal([0,
-                                                       pl.min_horizontal([
-                                                           pl.col("Count"), 
-                                                           pl.col("Change") - (pl.col("Retirements_Early_Cumsum")-pl.col("Count"))])])))
-                            .otherwise(pl.lit(0))
-                            .alias("Retirements_Early"))
-            .with_columns(pl.when(pl.col("Retirements_Early")>0)
-=======
             .with_columns(
                 pl.col("Count")
                 .cum_sum()
@@ -1074,7 +1061,6 @@
             )
             .with_columns(
                 pl.when(pl.col("Retirements_Early") > 0)
->>>>>>> df94deef
                 .then(pl.col("Count") - pl.col("Retirements_Early"))
                 .otherwise(pl.col("Count"))
                 .alias("Count")
