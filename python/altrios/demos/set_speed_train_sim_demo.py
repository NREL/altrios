--- conflicted
+++ resolved
@@ -870,7 +870,8 @@
 t1 = time.perf_counter()
 print(f'Time to simulate: {t1 - t0:.5g}')
 
-<<<<<<< HEAD
+df = train_sim.to_dataframe()
+
 # fig, ax = plt.subplots(3, 1, sharex=True)
 # ax[0].plot(
 #     np.array(train_sim.history.time_seconds) / 3_600,
@@ -907,57 +908,10 @@
 # )
 # ax[1].set_ylabel('Force [MN]')
 # ax[1].legend()
-=======
-df = train_sim.to_dataframe()
-
-fig, ax = plt.subplots(3, 1, sharex=True)
-ax[0].plot(
-    np.array(train_sim.history.time_seconds) / 3_600,
-    np.array(train_sim.history.pwr_whl_out_watts) / 1e6,
-    label="tract pwr",
-)
-ax[0].set_ylabel('Power [MW]')
-ax[0].legend()
-
-ax[1].plot(
-    np.array(train_sim.history.time_seconds) / 3_600,
-    np.array(train_sim.history.res_aero_newtons) / 1e3,
-    label='aero',
-)
-ax[1].plot(
-    np.array(train_sim.history.time_seconds) / 3_600,
-    np.array(train_sim.history.res_rolling_newtons) / 1e3,
-    label='rolling',
-)
-ax[1].plot(
-    np.array(train_sim.history.time_seconds) / 3_600,
-    np.array(train_sim.history.res_curve_newtons) / 1e3,
-    label='curve',
-)
-ax[1].plot(
-    np.array(train_sim.history.time_seconds) / 3_600,
-    np.array(train_sim.history.res_bearing_newtons) / 1e3,
-    label='bearing',
-)
-ax[1].plot(
-    np.array(train_sim.history.time_seconds) / 3_600,
-    np.array(train_sim.history.res_grade_newtons) / 1e3,
-    label='grade',
-)
-ax[1].set_ylabel('Force [MN]')
-ax[1].legend()
-
-ax[-1].plot(
-    np.array(train_sim.history.time_seconds) / 3_600,
-    np.array(train_sim.speed_trace.speed_meters_per_second)[::SAVE_INTERVAL],
-)
-ax[-1].set_xlabel('Time [hr]')
-ax[-1].set_ylabel('Speed [m/s]')
->>>>>>> ae5d1b57
 
 # ax[-1].plot(
 #     np.array(train_sim.history.time_seconds) / 3_600,
-#     train_sim.speed_trace.speed_meters_per_second,
+#     np.array(train_sim.speed_trace.speed_meters_per_second)[::SAVE_INTERVAL],
 # )
 # ax[-1].set_xlabel('Time [hr]')
 # ax[-1].set_ylabel('Speed [m/s]')
