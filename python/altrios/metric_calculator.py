import pandas as pd
import polars as pl
import polars.selectors as cs
import math
from typing import List, Dict, Tuple, Union
from dataclasses import dataclass
from pathlib import Path

import altrios as alt
from altrios import utilities, defaults
from altrios.train_planner import planner_config

MetricType = pl.DataFrame

emissions_factors_greet = pl.read_csv(defaults.FUEL_EMISSIONS_FILE, null_values="NA")
electricity_prices_eia = (
    pl.read_csv(source=defaults.ELECTRICITY_PRICE_FILE, skip_rows=5)
    .select(["Year", "Industrial"])
    .rename({"Industrial": "Price"})
)
liquid_fuel_prices_eia = (
    pl.read_csv(source=defaults.LIQUID_FUEL_PRICE_FILE, skip_rows=5)
    .select(["Year", "   Diesel Fuel (distillate fuel oil) 6/"])
    .rename({"   Diesel Fuel (distillate fuel oil) 6/": "Price"})
)
battery_prices_nrel_atb = (pl.read_csv(source=defaults.BATTERY_PRICE_FILE)).filter(
    pl.col("Scenario") == "Moderate"
)

metric_columns = ["Subset", "Value", "Metric", "Units", "Year"]


@dataclass
class ScenarioInfo:
    """
    Dataclass class maintaining records of scenario parameters that influence metric calculations.

    Fields:
    - `sims`: `SpeedLimitTrainSim` (single-train sim) or `SpeedLimitTrainSimVec` (multi-train sim)
    including simulation results

    - `simulation_days`: Number of days included in these results (after any warm-start or cool-down
    days were excluded)

    - `annualize`: Whether to scale up output metrics to a full year's equivalent.

    - `scenario_year`: Year that is being considered in this scenario.

    - `loco_pool`: `polars.DataFrame` defining the pool of locomotives that were available
    to potentially be dispatched, each having a `Locomotive_ID`,`Locomotive_Type`,`Cost_USD`,`Lifespan_Years`.
    Not required for single-train sim.

    - `consist_plan`: `polars.DataFrame` defining dispatched train consists, where
    each row includes a `Locomotive_ID` and a `Train_ID`. Not required for single-train sim.

    - `refuel_facilities`: `polars.DataFrame` defining refueling facilities, each with a
    `Refueler_Type`, `Port_Count`, and `Cost_USD`, and `Lifespan_Years`. Not required for single-train sim.

    - `refuel_sessions`: `polars.DataFrame` defining refueling sessions, each with a
    `Locomotive_ID`, `Locomotive_Type`, `Fuel_Type`, `Node`, and `Refuel_Energy_J`. Not required for single-train sim.

    - `emissions_factors`: `polars.DataFrame` with unit `CO2eq_kg_per_MWh` defined for each `Node`.
    Not required for single-train sim.

    - `nodal_energy_prices`: `polars.DataFrame` with unit `Price` defined for each `Node` and `Fuel`.
    Not required for single-train sim.

    - `count_unused_locomotives`: If `True`, fleet composition is defined using all locomotives in
    `loco_pool`; if `False`, fleet composition is defined using only the locomotives dispatched.
    Not required for single-train sim.
    """

    sims: Union[alt.SpeedLimitTrainSim, alt.SpeedLimitTrainSimVec]
    simulation_days: int
    annualize: bool
    scenario_year: int = defaults.BASE_ANALYSIS_YEAR
    loco_pool: pl.DataFrame = None
    consist_plan: pl.DataFrame = None
    refuel_facilities: pl.DataFrame = None
    refuel_sessions: pl.DataFrame = None
    emissions_factors: pl.DataFrame = None
    nodal_energy_prices: pl.DataFrame = None
    count_unused_locomotives: bool = False
    train_planner_config: planner_config = None


def metric(
    name: str, units: str, value: float, subset: str = "All", year: str = "All"
) -> MetricType:
    return MetricType(
        {
            "Metric": [name],
            "Units": [units],
            "Value": [None if value is None else float(value)],
            "Subset": [subset],
            "Year": [year],
        }
    )


def metrics_from_list(metrics: List[MetricType]) -> MetricType:
    return pl.concat(metrics, how="diagonal_relaxed")


def value_from_metrics(
    metrics: MetricType, name: str = None, units: str = None, subset: str = None
) -> float:
    if metrics is None:
        return None

    out = metrics
    if name is not None:
        out = out.filter(pl.col("Metric") == pl.lit(name))

    if units is not None:
        out = out.filter(pl.col("Units") == pl.lit(units))

    if subset is not None:
        out = out.filter(pl.col("Subset") == subset)

    if out.height == 1:
        return out.get_column("Value")[0]
    else:
        return None


def main(
<<<<<<< HEAD
        scenario_infos: Union[ScenarioInfo, List[ScenarioInfo]],
        annual_metrics: Union[Tuple[str, str],
                              List[Tuple[str, str]]] = [
            ('Freight_Moved', 'million tonne-mi'),
            ('Freight_Moved', 'million tonne-km'),
            ('Freight_Moved', 'car-miles'),
            ('Freight_Moved', 'cars'),
            ('Freight_Moved', 'detailed car counts'),
            ('GHG', 'tonne CO2-eq'),
            ('Count_Locomotives', 'assets'),
            ('Count_Refuelers', 'assets'),
            ('Energy_Costs', 'USD'),
            ('Energy_Per_Freight_Moved', 'kWh per car-mile')
        ],
        calculate_multiyear_metrics: bool = True
=======
    scenario_infos: Union[ScenarioInfo, List[ScenarioInfo]],
    annual_metrics: Union[Tuple[str, str], List[Tuple[str, str]]] = [
        ("Meet_Pass_Events", "count"),
        ("Freight_Moved", "million tonne-mi"),
        ("Freight_Moved", "car-miles"),
        ("Freight_Moved", "cars"),
        ("Freight_Moved", "detailed"),
        ("GHG", "tonne CO2-eq"),
        ("Count_Locomotives", "assets"),
        ("Count_Refuelers", "assets"),
        ("Energy_Costs", "USD"),
        ("Energy_Per_Freight_Moved", "kWh per car-mile"),
    ],
    calculate_multiyear_metrics: bool = True,
>>>>>>> b9f7adcd
) -> pl.DataFrame:
    """
    Given a set of simulation results and the associated consist plans, computes economic and environmental metrics.
    Arguments:
    ----------
    scenario_infos: List (with one entry per scenario year) of Scenario Info objects
    metricsToCalc: List of metrics to calculate, each specified as a tuple consisting of a metric and the desired unit
    calculate_multiyear_metrics: True if multi-year rollout costs (including levelized cost) are to be computed
    Outputs:
    ----------
    values: DataFrame of output and intermediate metrics (metric name, units, value, and scenario year)
    """
    if not isinstance(scenario_infos, list):
        scenario_infos = [scenario_infos]

    if not isinstance(annual_metrics, list):
        annual_metrics = [annual_metrics]

    annual_values = []
    for annual_metric in annual_metrics:
        for scenario_info in scenario_infos:
            annual_values.append(
                calculate_annual_metric(
                    annual_metric[0], annual_metric[1], scenario_info
                )
            )

    values = pl.concat(annual_values, how="diagonal_relaxed").unique()

    if calculate_multiyear_metrics:
        values = calculate_rollout_investments(values)
        values = calculate_rollout_total_costs(values)
        values = calculate_rollout_lcotkm(values)

    values = (
        values.filter(pl.col("Value").is_not_null())
        .unique()
        .sort(
            ["Metric", "Units", "Year", "Subset"],
            descending=[False, False, False, True],
        )
    )

    return values


def calculate_annual_metric(
    metric_name: str, units: str, info: ScenarioInfo
) -> MetricType:
    """
    Given a years' worth of simulation results and the associated consist plan, computes the requested metric.
    Arguments:
    ----------
    thisRow: DataFrame containing the requested metric and requested units
    info: A scenario information object representing parameters and results for a single year
    Outputs:
    ----------
    values: DataFrame of requested output metric + any intermediate metrics (metric name, units, value, and scenario year)
    """

    def return_metric_error(info, units) -> MetricType:
        print(f"Metric calculation not implemented: {metric_name}.")
        return value_from_metrics(metric(metric_name, units, None))

    function_for_metric = function_mappings.get(metric_name, return_metric_error)
    return function_for_metric(info, units).with_columns(
        pl.lit(info.scenario_year).alias("Year")
    )


def calculate_rollout_lcotkm(values: MetricType) -> MetricType:
    """
    Given a DataFrame of each year's costs and gross freight deliveries, computes the multi-year levelized cost per gross tonne-km of freight delivered.
    Arguments:
    ----------
    values: DataFrame containing total costs and gross freight deliveries for each modeled scenario year
    Outputs:
    ----------
    DataFrame of LCOTKM result (metric name, units, value, and scenario year)
    """

<<<<<<< HEAD
    cost_timeseries = (values
        .filter(
            pl.col("Metric")==pl.lit("Cost_Total"),
            pl.col("Subset")=="All"
        )
        .select(["Year","Value"])
        .rename({"Value": "Cost_Total"}))
    tkm_timeseries = (values
        .filter(
            pl.col("Metric")==pl.lit("Freight_Moved"),
            pl.col("Units")==pl.lit("million tonne-km")
        )
        .select(["Year", "Value"])
        .rename({"Value": "Mt-km"}))
=======
    cost_timeseries = (
        values.filter(
            (pl.col("Metric") == pl.lit("Cost_Total")) & (pl.col("Subset") == "All")
        )
        .select(["Year", "Value"])
        .rename({"Value": "Cost_Total"})
    )
    tkm_timeseries = (
        values.filter(pl.col("Metric") == pl.lit("Mt-km"))
        .select(["Year", "Value"])
        .rename({"Value": "Mt-km"})
    )
>>>>>>> b9f7adcd
    timeseries = cost_timeseries.join(tkm_timeseries, on="Year", how="outer")
    timeseries = (
        timeseries.with_columns(
            (pl.col("Year") - pl.col("Year").min()).alias("Year_Offset")
        )
        .with_columns(
            ((1 + defaults.DISCOUNT_RATE) ** pl.col("Year_Offset")).alias(
                "Discounting_Factor"
            )
        )
        .with_columns(
            (pl.col("Cost_Total") / pl.col("Discounting_Factor")).alias(
                "Cost_Total_Discounted"
            ),
            (pl.col("Mt-km") / pl.col("Discounting_Factor")).alias("Mt-km_Discounted"),
        )
        .with_columns(pl.col("Year").cast(pl.Utf8))
    )
    cost_total = timeseries.get_column("Cost_Total_Discounted").sum()
    starting_residual_value_to_subtract = values.filter(
        pl.col("Metric") == pl.lit("Asset_Value_Initial")
    ).get_column("Value")[0]
    cost_minus_residual_baseline = (
        cost_total
        + starting_residual_value_to_subtract
        / timeseries.get_column("Discounting_Factor").max()
    )
    tkm_total = timeseries.get_column("Mt-km_Discounted").sum()
    lcotkm_all = cost_minus_residual_baseline / tkm_total if tkm_total > 0 else math.nan

    cost_discounted = timeseries.select(
        pl.col("Year"),
        Value=pl.col("Cost_Total_Discounted"),
        Metric=pl.lit("Cost_Total_Discounted"),
        Subset=pl.lit("All"),
        Units=pl.lit("USD (discounted)"),
    )
    tkm_discounted = timeseries.select(
        pl.col("Year"),
        Value=pl.col("Mt-km_Discounted"),
        Metric=pl.lit("Mt-km_Discounted"),
        Subset=pl.lit("All"),
        Units=pl.lit("million tonne-km (discounted)"),
    )
    cotkm_annual = timeseries.select(
        pl.col("Year"),
        Value=pl.col("Cost_Total") / pl.col("Mt-km"),
        Metric=pl.lit("Cost_Per_Mt-km"),
        Subset=pl.lit("All"),
        Units=pl.lit("USD per million tonne-km"),
    )
    discount = timeseries.select(
        pl.col("Year"),
        Value=pl.col("Discounting_Factor"),
        Metric=pl.lit("Discounting_Factor"),
        Subset=pl.lit("All"),
        Units=pl.lit("fraction (0-1)"),
    )
    return metrics_from_list(
        [
            values.with_columns(pl.col("Year").cast(pl.Utf8)),
            cost_discounted,
            tkm_discounted,
            cotkm_annual,
            discount,
            metric("LCOTKM", "USD per million tonne-km (levelized)", lcotkm_all),
        ]
    )


def calculate_energy_per_freight(info: ScenarioInfo, units: str) -> MetricType:
    """
    Given a years' worth of simulation results, computes a single year energy usage per unit of freight moved.
    Arguments:
    ----------
    info: A scenario information object representing parameters and results for a single year
    units: Requested units
    Outputs:
    ----------
    DataFrame of energy usage per freight moved (metric name, units, value, and scenario year)
    """
    if "per car-mile" not in units and "per container-mile" not in units:
        print(f"Units of {units} not supported for energy-per-freight calculation.")
        return metric("Energy_Per_Freight_Moved", units, None)

    conversion_from_megajoule = 0
    if "MJ" in units:
        conversion_from_megajoule = 1
    elif "MWh" in units:
        conversion_from_megajoule = utilities.KWH_PER_MJ / 1e3
    elif "kWh" in units:
        conversion_from_megajoule = utilities.KWH_PER_MJ

    diesel_mj = calculate_diesel_use(info, units="MJ")
    electricity_mj = calculate_electricity_use(info, units="MJ")
    total_mj = value_from_metrics(diesel_mj) + value_from_metrics(
        electricity_mj, subset="All"
    )
    total_energy = total_mj * conversion_from_megajoule
    if "per car-mile" in units:
        freight_moved = calculate_freight_moved(info, units="car-miles")
    elif "per container-mile" in units:
        freight_moved = calculate_freight_moved(info, units="container-miles")
    freight_val = value_from_metrics(freight_moved)
    return metrics_from_list(
        [
            diesel_mj,
            electricity_mj,
            metric("Energy_Use", "MJ", total_mj),
            metric("Energy_Per_Freight_Moved", units, total_energy / freight_val),
        ]
    )


def calculate_energy_cost(info: ScenarioInfo, units: str) -> MetricType:
    """
    Given a years' worth of simulation results, computes a single year energy costs.
    Arguments:
    ----------
    info: A scenario information object representing parameters and results for a single year
    units: Requested units
    Outputs:
    ----------
    DataFrame of energy costs + intermediate metrics (metric name, units, value, and scenario year)
    """
    if info.nodal_energy_prices is None:
        return metric("Cost_Energy", units, None)

    diesel_used = calculate_diesel_use(info, units="gallons")
    electricity_used = calculate_electricity_use(info, units="kWh")
    electricity_costs_disagg = (
        electricity_used.filter(pl.col("Subset") != "All")
        .join(
            info.nodal_energy_prices.filter(pl.col("Fuel") == "Electricity"),
            left_on="Subset",
            right_on="Node",
            how="left",
        )
        .with_columns(
            (pl.col("Value") * pl.col("Price") / 100).alias("Value"),
            pl.lit("Cost_Electricity").alias("Metric"),
            pl.lit("USD").alias("Units"),
        )
        .select(metric_columns)
    )
    electricity_costs_agg = (
        electricity_costs_disagg.group_by(["Metric", "Units", "Year"])
        .agg(pl.col("Value").sum())
        .with_columns(pl.lit("All").alias("Subset"))
    )
    electricity_cost_value = 0
    if electricity_costs_agg.height > 0:
        electricity_cost_value = electricity_costs_agg.get_column("Value")[0]
    # Diesel refueling is not yet tracked spatiotemporally; just use average price across the network.
    diesel_price = (
        info.nodal_energy_prices.filter(pl.col("Fuel") == "Diesel")
        .get_column("Price")
        .mean()
    )
    diesel_cost_value = value_from_metrics(diesel_used, "Diesel_Usage") * diesel_price
    if electricity_cost_value is None:
        electricity_cost_value = 0.0
    if diesel_cost_value is None:
        diesel_cost_value = 0
    return metrics_from_list(
        [
            diesel_used,
            electricity_used,
            metric("Cost_Diesel", "USD", diesel_cost_value),
            electricity_costs_disagg,
            electricity_costs_agg,
            metric("Cost_Energy", units, diesel_cost_value + electricity_cost_value),
        ]
    )


def calculate_diesel_use(info: ScenarioInfo, units: str):
    """
    Given a years' worth of simulation results, computes a single year diesel fuel use.
    Arguments:
    ----------
    info: A scenario information object representing parameters and results for a single year
    units: Requested units.
    Outputs:
    ----------
    DataFrame of diesel use (metric name, units, value, and scenario year)
    """
    diesel_emissions_factors = emissions_factors_greet.filter(
        pl.col("Name") == pl.lit("ultra low sulfur diesel")
    )
    lhv_kj_per_kg = diesel_emissions_factors.get_column("LowHeatingValue")[0] * 1e3
    rho_fuel_g_per_gallon = diesel_emissions_factors.get_column("Density")[0]
    if units == "gallons":
        val = (
            (
                info.sims.get_energy_fuel_joules(annualize=info.annualize)
                / 1e3
                / lhv_kj_per_kg
            )
            * 1e3
            / rho_fuel_g_per_gallon
        )
    elif units == "MJ":
        val = info.sims.get_energy_fuel_joules(annualize=info.annualize) / 1e6
    else:
        print(f"Units of {units} not supported for fuel usage calculation.")
        val = None

    return metric("Diesel_Usage", units, val)


def calculate_electricity_use(info: ScenarioInfo, units: str) -> MetricType:
    """
    Given a years' worth of simulation results, computes a single year grid electricity use.
    Arguments:
    ----------
    info: A scenario information object representing parameters and results for a single year
    units: Requested units
    Outputs:
    ----------
    DataFrame of grid electricity use (metric name, units, value, and scenario year)
    """
    conversion_from_joule = 0
    if units == "J":
        conversion_from_joule = 1.0
    elif units == "MJ":
        conversion_from_joule = 1e-6
    elif units == "MWh":
        conversion_from_joule = utilities.KWH_PER_MJ / 1e9
    elif units == "kWh":
        conversion_from_joule = utilities.KWH_PER_MJ / 1e6
    else:
        print(f"Units of {units} not supported for electricity use calculation.")
        return metric("Electricity_Usage", units, None)

    if (info.refuel_sessions is None) or (
        info.refuel_sessions.filter(pl.col("Fuel_Type") == pl.lit("Electricity")).height
        == 0
    ):
        # No refueling session data: charging was not explicitly modeled,
        # so take total net energy at RES and apply charging efficiency factor
        return metric(
            "Electricity_Usage",
            units,
            info.sims.get_net_energy_res_joules(annualize=info.annualize)
            * conversion_from_joule
            / defaults.BEL_CHARGER_EFFICIENCY,
        )
    else:
        if info.annualize:
            scaler = 365.25 / info.simulation_days
        else:
            scaler = 1
        disagg_energy = (
            info.refuel_sessions.filter(pl.col("Fuel_Type") == pl.lit("Electricity"))
            .group_by(["Node"])
            .agg(
                pl.col("Refuel_Energy_J")
                .mul(conversion_from_joule)
                .mul(scaler)
                .sum()
                .alias(units)
            )
            .with_columns(pl.lit("Electricity_Usage").alias("Metric"))
            .melt(
                id_vars=["Metric", "Node"],
                value_vars=units,
                variable_name="Units",
                value_name="Value",
            )
            .rename({"Node": "Subset"})
            .with_columns(pl.lit(info.scenario_year).alias("Year"))
        )

        agg_energy = (
            disagg_energy.group_by(["Metric", "Units", "Year"])
            .agg(pl.col("Value").sum())
            .with_columns(pl.lit("All").alias("Subset"))
        )
        return metrics_from_list([agg_energy, disagg_energy])


def calculate_freight_moved(info: ScenarioInfo, units: str) -> MetricType:
    """
    Given a years' worth of simulation results, computes a single year quantity of freight moved
    Arguments:
    ----------
    info: A scenario information object representing parameters and results for a single year
    units: Requested units
    Outputs:
    ----------
    DataFrame of quantity of freight (metric name, units, value, and scenario year)
    """
    if "-mi" in units:
        conversion_from_km = utilities.MI_PER_KM
    else:
        conversion_from_km = 1.0

    if units in ["million tonne-km", "million tonne-mi"]:
        return metric(
            "Freight_Moved",
            units,
            info.sims.get_megagram_kilometers(annualize=info.annualize)
            * conversion_from_km
            / 1.0e6,
            year=info.scenario_year,
        )
    elif units in ["car-km", "car-miles"]:
        return metric(
            "Freight_Moved",
            units,
            info.sims.get_car_kilometers(annualize=info.annualize) * conversion_from_km,
            year=info.scenario_year,
        )
    elif units == "cars":
        return metric(
            "Freight_Moved",
            units,
            info.sims.get_cars_moved(annualize=info.annualize),
            year=info.scenario_year,
        )
    elif units in ["container-km", "container-miles"]:
<<<<<<< HEAD
        assert info.consist_plan.filter(~pl.col("Train_Type").str.contains("Intermodal")).height == 0, "Can only count containers if the consist plan is all Intermodal"
        car_distance = info.sims.get_car_kilometers(annualize=info.annualize) * conversion_from_km
        return metric("Freight_Moved", units, car_distance * info.train_planner_config.containers_per_car, year=info.scenario_year)
=======
        assert (
            info.consist_plan.filter(
                ~pl.col("Train_Type").str.contains("Intermodal")
            ).height
            == 0
        ), "Can only count containers if the consist plan is all Intermodal"
        car_distance = (
            info.sims.get_car_kilometers(annualize=info.annualize) * conversion_from_km
        )
        return metric(
            "Freight_Moved",
            units,
            car_distance * info.train_planner_config.containers_per_car,
            year=info.scenario_year,
        )

>>>>>>> b9f7adcd
    elif units == "containers":
        container_counts = (
            info.consist_plan.select(
                "Train_ID", "Containers_Loaded", "Containers_Empty"
            )
            .unique()
            .drop("Train_ID")
            .sum()
        )
        if info.annualize:
            annualizer = 365.25 / info.simulation_days
        else:
            annualizer = 1.0
        return metrics_from_list(
            [
                metric(
                    "Freight_Moved",
                    units,
                    container_counts.get_column("Containers_Loaded").item()
                    * annualizer,
                    "Loaded",
                    year=info.scenario_year,
                ),
                metric(
                    "Freight_Moved",
                    units,
                    container_counts.get_column("Containers_Empty").item() * annualizer,
                    "Loaded",
                    year=info.scenario_year,
                ),
            ]
        )
    elif units == "detailed car counts":
        kilometers = (
            pl.DataFrame(
                data={
                    "car-km": [
                        sim.get_kilometers(annualize=info.annualize)
                        for sim in info.sims.to_pydict()
                    ]
                }
            )
            .with_row_index("idx")
            .with_columns(pl.col("car-km").mul(utilities.MI_PER_KM).alias("car-miles"))
        )
        all_n_cars_by_type = [sim.n_cars_by_type for sim in info.sims.to_pydict()]
        car_counts = (
            pl.concat(
                [pl.from_dict(item) for item in all_n_cars_by_type],
                how="diagonal_relaxed",
            )
            .with_row_index("idx")
            .melt(id_vars="idx", value_name="cars", variable_name="Subset")
            .filter(pl.col("cars").is_not_null())
            .join(kilometers, how="left", on="idx")
            .drop("idx")
            .group_by("Subset")
            .agg(pl.col("*").sum())
            .sort("Subset")
            .melt(id_vars="Subset", variable_name="Units", value_name="Value")
            .with_columns(
                pl.lit(info.scenario_year).alias("Year"),
                pl.lit("Freight_Moved").alias("Metric"),
                pl.when(info.annualize, pl.col("Units") == pl.lit("cars"))
                .then(pl.col("Value").mul(365.25 / info.simulation_days))
                .otherwise(pl.col("Value"))
                .alias("Value"),
            )
        )
        return car_counts
    else:
        print(f"Units of {units} not supported for freight movement calculation.")
        return metric("Freight_Moved", units, None)


def calculate_ghg(info: ScenarioInfo, units: str) -> MetricType:
    """
    Given a years' worth of simulation results, computes a single year GHG emissions from energy use
    Arguments:
    ----------
    info: A scenario information object representing parameters and results for a single year
    units: Requested units
    Outputs:
    ----------
    DataFrame of GHG emissions from energy use (metric name, units, value, and scenario year)
    """
    if units != "tonne CO2-eq":
        return metric("GHG_Energy", units, None)

    # GREET table only has a value for 2020; apply that to all years
    diesel_ghg_factor = (
        emissions_factors_greet.filter(
            (pl.col("Name") == "ultra low sulfur diesel")
            & (pl.col("Units") == "gCO2 eq/MJ")
            & (pl.col("Year") == 2020)
        ).get_column("Value")
    )[0]

    diesel_MJ = calculate_diesel_use(info, "MJ")
    electricity_MJ = calculate_electricity_use(info, "MJ")
    electricity_MWh = calculate_electricity_use(info, "MWh")

    diesel_ghg_val = (
        value_from_metrics(diesel_MJ, "Diesel_Usage")
        * diesel_ghg_factor
        / utilities.G_PER_TONNE
    )

    electricity_ghg_val = None
    energy_ghg_val = diesel_ghg_val
    if (electricity_MWh.height > 0) & (
        electricity_MWh.select(pl.col("Value").sum()).item() > 0
    ):
        if info.emissions_factors is None:
            energy_ghg_val = None
            print(
                "No electricity emissions factors provided, so GHGs from electricity were not calculated."
            )
        elif (info.refuel_sessions is None) and (
            info.emissions_factors.select(pl.col("Node").n_unique() > 0)
        ):
            energy_ghg_val = None
            print(
                """No refuel session dataframe was provided (so emissions are not spatially resolved), 
                but the emissions factor dataframe contains multiple regions. Subset emissions factors 
                to the desired region before passing the emissions factor dataframe into the metrics calculator."""
            )
        else:
            if electricity_MWh.filter(pl.col("Subset") != "All").height > 0:
                # Disaggregated results are available
                electricity_ghg_val = (
                    electricity_MWh.filter(pl.col("Subset") != pl.lit("All"))
                    .join(
                        info.emissions_factors,
                        left_on=["Subset", "Year"],
                        right_on=["Node", "Year"],
                        how="inner",
                    )
                    .select(pl.col("CO2eq_kg_per_MWh") * pl.col("Value") / 1000.0)
                    .sum()
                    .to_series()[0]
                )
            else:
                # Disaggregated results are not available but there is only one node with emissions data
                electricity_ghg_val = (
                    electricity_MWh.join(info.emissions_factors, on="Year", how="inner")
                    .select(pl.col("CO2eq_kg_per_MWh") * pl.col("Value") / 1000.0)
                    .sum()
                    .to_series()[0]
                )
            energy_ghg_val = diesel_ghg_val + electricity_ghg_val

    return metrics_from_list(
        [
            diesel_MJ,
            electricity_MJ,
            electricity_MWh,
            metric("GHG_Diesel", units, diesel_ghg_val),
            metric("GHG_Electricity", units, electricity_ghg_val),
            metric("GHG_Energy", units, energy_ghg_val),
        ]
    )


def calculate_locomotive_counts(info: ScenarioInfo, _) -> MetricType:
    """
    Given a single scenario year's locomotive consist plan, computes the year's locomotive fleet composition
    Arguments:
    ----------
    info: A scenario information object representing parameters and results for a single year
    Outputs:
    ----------
    DataFrame of locomotive fleet composition metrics (metric name, units, value, and scenario year)
    """

    def get_locomotive_counts(df: pl.DataFrame) -> pl.DataFrame:
        if (info.consist_plan is None) or (info.loco_pool is None):
            return metric("Count_Locomotives", "assets", None)

        out = (
            df.group_by(["Locomotive_Type"])
            .agg(
                (pl.col("Locomotive_ID").n_unique()).alias("Count_Locomotives"),
                pl.col("Cost_USD").mean().alias("Unit_Cost"),
                pl.col("Lifespan_Years").mean().alias("Lifespan"),
            )
            .with_columns(
                (pl.col("Count_Locomotives") / pl.col("Count_Locomotives").sum()).alias(
                    "Pct_Locomotives"
                )
            )
            .melt(id_vars="Locomotive_Type", variable_name="Metric", value_name="Value")
            .with_columns(
                pl.when(pl.col("Metric") == "Unit_Cost")
                .then(pl.lit("USD"))
                .when(pl.col("Metric") == "Lifespan")
                .then(pl.lit("years"))
                .when(pl.col("Metric") == "Pct_Locomotives")
                .then(pl.lit("fraction (0-1)"))
                .otherwise(pl.lit("assets"))
                .alias("Units"),
                pl.lit("All").alias("Year"),
            )
            .rename({"Locomotive_Type": "Subset"})
        )
        out_agg = (
            out.filter(pl.col("Metric") == ("Count_Locomotives"))
            .group_by(["Metric", "Units", "Year"])
            .agg(pl.col("Value").sum())
            .with_columns(pl.lit("All").alias("Subset"))
        )
        return metrics_from_list([out, out_agg])

    locos_to_use = None
    if info.count_unused_locomotives:
        locos_to_use = info.loco_pool
    else:
        locos_to_use = info.consist_plan.join(
            info.loco_pool.select(["Locomotive_ID", "Cost_USD", "Lifespan_Years"]),
            on="Locomotive_ID",
            how="left",
        )

    return get_locomotive_counts(locos_to_use)


def calculate_refueler_counts(info: ScenarioInfo, _) -> MetricType:
    """
    Given a single scenario year's results, counts how many refuelers were included in the simulation.
    Arguments:
    ----------
    info: A scenario information object representing parameters and results for a single year
    Outputs:
    ----------
    DataFrame of locomotive fleet composition metrics (metric name, units, value, and scenario year)
    """
    if info.refuel_facilities is None:
        return metric("Count_Refuelers", "assets", None)

    num_ports = (
        info.refuel_facilities.group_by(["Refueler_Type"])
        .agg(
            pl.col("Cost_USD").mean().alias("Unit_Cost"),
            pl.col("Port_Count").sum().alias("Count_Refuelers"),
            pl.col("Lifespan_Years").mean().alias("Lifespan"),
        )
        .melt(id_vars="Refueler_Type", variable_name="Metric", value_name="Value")
        .with_columns(
            pl.when(pl.col("Metric") == "Unit_Cost")
            .then(pl.lit("USD"))
            .when(pl.col("Metric") == "Lifespan")
            .then(pl.lit("years"))
            .otherwise(pl.lit("assets"))
            .alias("Units"),
            pl.lit("All").alias("Year"),
        )
        .rename({"Refueler_Type": "Subset"})
    )

    return num_ports


def calculate_rollout_investments(values: MetricType) -> MetricType:
    """
    Given multiple scenario years' locomotive fleet compositions, computes additional across-year metrics
    Arguments:
    ----------
    values: DataFrame with multiple scenario years' locomotive fleet composition metrics
    Outputs:
    ----------
    DataFrame of across-year locomotive fleet composition metrics (metric name, units, value, and scenario year)
    """
    item_id_cols = ["Subset"]
    loco_types = (
        values.filter((pl.col("Units") == "assets") & (pl.col("Subset") != "All"))
        .get_column("Subset")
        .unique()
    )
    costs = (
        values.filter(pl.col("Metric") == "Unit_Cost")
        .rename({"Value": "Unit_Cost"})
        .drop(["Metric", "Units"])
    )
    lifespans = (
        values.filter(pl.col("Metric") == "Lifespan")
        .with_columns(pl.col("Value").cast(pl.Int32).alias("Lifespan"))
        .drop(["Metric", "Value", "Units"])
    )
    stock_values = (
        values.filter(
            (pl.col("Metric").str.contains("Count_")) & (pl.col("Subset") != "All")
        )
        .drop(["Metric", "Units"])
        .rename({"Value": "Count"})
    )

    # TODO: add a check for whether the # of unique combos of subset-lifespan differs from the combos of subset.
    # Calculations are not yet implemented for that case.
    years = values.get_column("Year").unique().sort()
    years = years.extend_constant(years.max() + 1, 1)
    age_values = pl.DataFrame(
        {"Age": range(1, 1 + lifespans.get_column("Lifespan").max())},
        schema=[("Age", pl.Int32)],
    )
    vintage_values = pl.DataFrame(
        {"Age": range(years.min() - age_values.get_column("Age").max(), years.max())},
        schema=[("Vintage", pl.Int32)],
    )

    year_zero_fleet_size = (
        values.filter(
            (pl.col("Metric") == "Count_Locomotives")
            & (pl.col("Subset").is_in(loco_types))
            & (pl.col("Year") == years.min())
        )
        .get_column("Value")
        .sum()
    )
    counts = (
        stock_values.select(item_id_cols)
        .unique()
        .join(stock_values.select("Year").unique(), how="cross")
        .join(stock_values, on=item_id_cols + ["Year"], how="left")
        .with_columns(cs.numeric().fill_null(0))
        .sort(item_id_cols + ["Year"])
    )
    item_list = counts.select(item_id_cols).unique()
    incumbents = (
        counts.filter(
            (pl.col("Subset").str.contains("Diesel")) & (pl.col("Year") == years.min())
        )
        .select(item_id_cols + ["Count"])
        .with_columns(
            pl.when(pl.col("Subset") == "Diesel_Large")
            .then(pl.lit(year_zero_fleet_size))
            .otherwise(pl.col("Count"))
            .alias("Count")
        )
    )

    # Initialize to only include incumbent asset counts; all else = 0
    # Start at year -1: all-incumbent fleet,
    # then immediately increment ages to get year 0 incumbent fleet
    age_tracker = (
        item_list.select(item_id_cols)
        .unique()
        .join(vintage_values, how="cross")
        .join(
            costs,
            how="left",
            left_on=item_id_cols + ["Vintage"],
            right_on=item_id_cols + ["Year"],
        )
        .join(
            lifespans,
            how="left",
            left_on=item_id_cols + ["Vintage"],
            right_on=item_id_cols + ["Year"],
        )
        .with_columns(
            pl.col("*").backward_fill().over(item_id_cols),
            (pl.lit(years.min()) - pl.col("Vintage")).alias("Age"),
        )
        .join(incumbents, how="left", on=item_id_cols)
        .with_columns(
            (pl.col("Count") * (pl.col("Age").truediv(pl.col("Lifespan"))))
            .round()
            .alias("Count"),
            (pl.col("Vintage") + pl.col("Lifespan") - 1).alias("Scheduled_Final_Year"),
        )
        .sort(item_id_cols + ["Age"])
        .with_columns(
            pl.when(pl.col("Age") == 1)
            .then(pl.col("Count"))
            .when(pl.col("Age") <= 0)
            .then(pl.lit(0.0))
            .otherwise(pl.col("Count") - (pl.col("Count").shift().over(item_id_cols)))
            .fill_null(0)
        )
    )

    portfolio_value_initial = (
        age_tracker.select(
            (
                pl.col("Count")
                * 1.0
                * (1.0 - pl.col("Age") * 1.0 / pl.col("Lifespan") * 1.0)
                * pl.col("Unit_Cost")
            )
            .sum()
            .alias("Value")
        )
        .with_columns(
            pl.lit("Asset_Value_Initial").alias("Metric"),
            pl.lit("USD").alias("Units"),
            pl.lit("All").alias("Subset"),
            pl.lit(years.min() - 1).alias("Year"),
        )
        .select(metric_columns)
    )

    # Increment ages to get year 0 incumbent fleet
    age_tracker = (
        age_tracker.with_columns(pl.col("Age") + 1)
        .filter((pl.col("Vintage") >= pl.lit(years.min())) | (pl.col("Count") > 0.0))
        .sort(item_id_cols + ["Scheduled_Final_Year"])
    )

    scheduled_retirements_year_zero = (
        age_tracker.filter(pl.col("Scheduled_Final_Year") == years.min() - 1)
        .group_by(item_id_cols)
        .agg(pl.col("Count").sum().alias("Value"))
        .with_columns(
            pl.lit("Retirements_Scheduled").alias("Metric"),
            pl.lit("assets").alias("Units"),
            pl.lit(years.min()).alias("Year"),
        )
        .select(metric_columns)
    )

    age_tracker = age_tracker.with_columns(
        pl.when(pl.col("Scheduled_Final_Year") < years.min())
        .then(0.0)
        .otherwise(pl.col("Count"))
        .alias("Count")
    )

    purchase_metrics = [portfolio_value_initial, scheduled_retirements_year_zero]
    for year in years:
        # If year 1, this includes incumbents only (prior-year retirements already removed)
        # So, we should do the same for subsequent years
        counts_prior_year_end = age_tracker.group_by(item_id_cols).agg(
            pl.col("Count").sum()
        )
        counts_current_year_start = counts.filter(pl.col("Year") == year).drop("Year")
        changes = (
            item_list.join(counts_prior_year_end, on=item_id_cols, how="left")
            .join(
                counts_current_year_start,
                on=item_id_cols,
                how="left",
                suffix="_Current",
            )
            .with_columns(cs.numeric().fill_null(0))
            .with_columns((pl.col("Count_Current") - pl.col("Count")).alias("Change"))
            .drop(["Count", "Count_Current"])
        )
        purchases = changes.filter(pl.col("Change") > 0).with_columns(
            pl.lit(1).alias("Age")
        )
        early_retirements = changes.filter(pl.col("Change") < 0).with_columns(
            pl.col("Change") * -1
        )
        age_tracker = (
            age_tracker.join(purchases, on=item_id_cols + ["Age"], how="left")
            .with_columns(
                pl.when((pl.col("Change") > 0))
                .then(pl.col("Count") + pl.col("Change"))
                .otherwise(pl.col("Count"))
                .alias("Count")
            )
            .drop("Change")
            .join(early_retirements, on=item_id_cols, how="left")
            .with_columns(
                pl.col("Count")
                .cum_sum()
                .over(item_id_cols)
                .alias("Retirements_Early_Cumsum")
            )
            .with_columns(
                pl.when(pl.col("Change") > 0)
                .then(
                    pl.when(pl.col("Retirements_Early_Cumsum") <= pl.col("Change"))
                    .then(pl.col("Count"))
                    .otherwise(
                        pl.max_horizontal(
                            [
                                0,
                                pl.min_horizontal(
                                    [
                                        pl.col("Count"),
                                        pl.col("Change")
                                        - (
                                            pl.col("Retirements_Early_Cumsum")
                                            - pl.col("Count")
                                        ),
                                    ]
                                ),
                            ]
                        )
                    )
                )
                .otherwise(pl.lit(0))
                .alias("Retirements_Early")
            )
            .with_columns(
                pl.when(pl.col("Retirements_Early") > 0)
                .then(pl.col("Count") - pl.col("Retirements_Early"))
                .otherwise(pl.col("Count"))
                .alias("Count")
            )
            .drop(["Change", "Retirements_Early_Cumsum"])
        )

        recovery_share = defaults.STRANDED_ASSET_RESALE_PCT
        retirement_label = "Retirements_Early"
        if year == years[len(years) - 1]:
            recovery_share = 1.0
            retirement_label = "Retirements_End_Of_Rollout"

        early_retirements = (
            age_tracker.filter(
                (pl.col("Retirements_Early") > 0)
                & (pl.col("Scheduled_Final_Year") >= year)
            )
            .group_by(item_id_cols)
            .agg(pl.col("Retirements_Early").sum().alias("Value"))
            .with_columns(
                pl.lit(retirement_label).alias("Metric"),
                pl.lit("assets").alias("Units"),
                pl.lit(year).alias("Year"),
            )
            .select(metric_columns)
        )

        scheduled_retirements = (
            age_tracker.filter(
                (pl.col("Scheduled_Final_Year") == year) & (pl.col("Count") > 0)
            )
            .group_by(item_id_cols)
            .agg(pl.col("Count").sum().alias("Value"))
            .with_columns(
                pl.lit("Retirements_Scheduled").alias("Metric"),
                pl.lit("assets").alias("Units"),
                pl.lit(year + 1).alias("Year"),
            )
            .select(metric_columns)
        )

        early_retirement_costs = (
            age_tracker.filter(pl.col("Retirements_Early") > 0)
            .with_columns(
                pl.lit("Cost_Retired_Assets").alias("Metric"),
                pl.lit("USD").alias("Units"),
                pl.lit(year).alias("Year"),
                pl.when(
                    (pl.col("Age") <= pl.lit(year - years.min() + 1))
                    | (defaults.INCLUDE_EXISTING_ASSETS)
                )
                .then(
                    pl.col("Retirements_Early")
                    * -1.0
                    * (1.0 - pl.col("Age") * 1.0 / pl.col("Lifespan") * 1.0)
                    * pl.col("Unit_Cost")
                    * pl.lit(recovery_share)
                )
                .otherwise(0.0)
                .alias("Value"),
            )
            .group_by("Metric", "Units", "Year", "Subset")
            .agg(pl.col("Value").sum())
            .select(metric_columns)
        )
        purchases = purchases.with_columns(
            pl.lit("Purchases").alias("Metric"),
            pl.lit("assets").alias("Units"),
            pl.lit(year).alias("Year"),
            pl.col("Change").alias("Value"),
        ).select(metric_columns)
        purchase_costs = (
            purchases.join(
                values.filter(pl.col("Metric") == "Unit_Cost"),
                on=item_id_cols + ["Year"],
                how="left",
            )
            .with_columns(
                (pl.col("Value") * pl.col("Value_right")).alias("Value"),
                pl.lit("Cost_Purchases").alias("Metric"),
                pl.lit("USD").alias("Units"),
            )
            .select(metric_columns)
        )
        # Remove temporary columns and increment item ages to prep for the next year
        age_tracker = age_tracker.with_columns(
            pl.col("Age") + 1,
            pl.when(pl.col("Scheduled_Final_Year") <= year)
            .then(0.0)
            .otherwise(pl.col("Count"))
            .alias("Count"),
        ).drop(["Retirements_Early"])
        # Add metrics for early retirements, purchases, and incurred costs
        purchase_metrics.extend(
            [
                scheduled_retirements,
                early_retirements,
                early_retirement_costs,
                purchases,
                purchase_costs,
            ]
        )

    values = pl.concat([values] + purchase_metrics, how="diagonal")

    total_costs = (
        values.filter(pl.col("Metric").is_in(["Cost_Retired_Assets", "Cost_Purchases"]))
        .group_by(["Metric", "Units", "Year"])
        .agg(pl.col("Value").sum())
        .with_columns(pl.lit("All").alias("Subset"))
    )
    return metrics_from_list([values, total_costs])


def calculate_rollout_total_costs(values: MetricType) -> MetricType:
    """
    Given multiple scenario years' locomotive fleet compositions, computes total per-year costs
    Arguments:
    ----------
    values: DataFrame with annual cost metrics
    Outputs:
    ----------
    DataFrame of across-year locomotive fleet composition metrics (metric name, units, value, and scenario year)
    """

    total_costs = (
        values.filter(
            (
                pl.col("Metric").is_in(
                    ["Cost_Energy", "Cost_Purchases", "Cost_Retired_Assets"]
                )
            )
            & (pl.col("Subset") == "All")
        )
        .group_by(pl.col("Units", "Subset", "Year"))
        .agg(pl.col("Value").sum())
        .with_columns(pl.lit("Cost_Total").alias("Metric"))
    )

    return metrics_from_list([values, total_costs])


def import_emissions_factors_cambium(
    location_map: Dict[str, List[alt.Location]],
    scenario_year: int,
    cambium_scenario: str = "MidCase",
    file_path: Path = defaults.GRID_EMISSIONS_FILE,
) -> pl.DataFrame:
    location_ids = [
        loc.to_pydict()["Location ID"]
        for loc_list in location_map.values()
        for loc in loc_list
    ]
    grid_emissions_regions = [
        loc.to_pydict()["Grid Emissions Region"]
        for loc_list in location_map.values()
        for loc in loc_list
    ]
    region_mappings = pl.DataFrame(
        {"Node": location_ids, "Region": grid_emissions_regions}
    ).unique()

    emissions_factors = (
        pl.scan_csv(source=file_path, skip_rows=5, dtypes={"t": pl.Int32})
        .rename({"t": "Year", "gea": "Region"})
        .filter(pl.col("scenario") == pl.lit(cambium_scenario))
        .select(
            pl.col("Region", "Year"),
            (pl.col("lrmer_co2e_c") + pl.col("lrmer_co2e_p")).alias("CO2eq_kg_per_MWh"),
            ((pl.col("Year") - pl.lit(scenario_year)).alias("Year_Diff")),
        )
        .join(region_mappings.lazy(), how="inner", on="Region")
        .drop("Region")
        .collect()
    )
    if emissions_factors.get_column("Year_Diff").abs().min() == 0:
        emissions_factors = emissions_factors.filter(pl.col("Year_Diff") == 0).drop(
            "Year_Diff"
        )
    else:
        earlier_year = emissions_factors.filter(pl.col("Year_Diff") < 0).filter(
            pl.col("Year_Diff") == pl.col("Year_Diff").max()
        )
        later_year = emissions_factors.filter(pl.col("Year_Diff") > 0).filter(
            pl.col("Year_Diff") == pl.col("Year_Diff").min()
        )
        if later_year.height == 0:
            return earlier_year
        elif earlier_year.height == 0:
            return later_year
        else:
            emissions_factors = earlier_year.join(later_year, on=["Node"], how="left")
            total_diff = (
                emissions_factors.get_column("Year_Diff").abs()
                + emissions_factors.get_column("Year_Diff_right").abs()
            )
            emissions_factors = emissions_factors.with_columns(
                (
                    pl.col("CO2eq_kg_per_MWh")
                    * (total_diff - pl.col("Year_Diff").abs())
                    / total_diff
                    + pl.col("CO2eq_kg_per_MWh_right")
                    * (total_diff - pl.col("Year_Diff_right").abs())
                    / total_diff
                ).alias("CO2eq_kg_per_MWh"),
                (
                    pl.col("Year")
                    * (total_diff - pl.col("Year_Diff").abs())
                    / total_diff
                    + pl.col("Year_right")
                    * (total_diff - pl.col("Year_Diff_right").abs())
                    / total_diff
                )
                .cast(pl.Int64, strict=False)
                .alias("Year"),
            ).drop(
                ["Year_right", "CO2eq_kg_per_MWh_right", "Year_Diff_right", "Year_Diff"]
            )

    return emissions_factors


def import_energy_prices_eia(
    location_map: Dict[str, List[alt.Location]],
    scenario_year: int,
    reference_year: int = 2022,
    reference_year_values: Dict[str, List] = {
        "Fuel": ["Diesel", "Electricity"],
        "Region": ["MN", "MN"],
        "Price": [3.616, 9.19],
    },
) -> pl.DataFrame:
    reference_year_values = pl.DataFrame(reference_year_values)
    location_ids = [
        loc.to_pydict()["Location ID"]
        for loc_list in location_map.values()
        for loc in loc_list
    ]
    electricity_price_regions = [
        loc.to_pydict()["Electricity Price Region"]
        for loc_list in location_map.values()
        for loc in loc_list
    ]
    liquid_fuel_price_regions = [
        loc.to_pydict()["Liquid Fuel Price Region"]
        for loc_list in location_map.values()
        for loc in loc_list
    ]
    nodal_reference_prices = pl.concat(
        [
            pl.DataFrame({"Node": location_ids, "Region": electricity_price_regions})
            .unique()
            .with_columns(pl.lit("Electricity").alias("Fuel")),
            pl.DataFrame({"Node": location_ids, "Region": liquid_fuel_price_regions})
            .unique()
            .with_columns(pl.lit("Diesel").alias("Fuel")),
        ],
        how="diagonal",
    ).join(reference_year_values, on=["Region", "Fuel"])

    eia_reference_electric_price = electricity_prices_eia.filter(
        pl.col("Year") == reference_year
    ).get_column("Price")[0]
    electric = electricity_prices_eia.with_columns(
        (pl.col("Price") / eia_reference_electric_price).alias("Price"),
        (pl.col("Year") - pl.lit(scenario_year)).alias("Year_Diff"),
    )

    eia_reference_liquid_fuel_price = liquid_fuel_prices_eia.filter(
        pl.col("Year") == reference_year
    ).get_column("Price")[0]
    liquid = liquid_fuel_prices_eia.with_columns(
        (pl.col("Price") / eia_reference_liquid_fuel_price).alias("Price"),
        (pl.col("Year") - pl.lit(scenario_year)).alias("Year_Diff"),
    )

    if electric.get_column("Year_Diff").abs().min() == 0:
        electric = electric.filter(pl.col("Year_Diff") == 0).drop("Year_Diff")
    else:
        earlier_year = electric.filter(pl.col("Year_Diff") < 0).filter(
            pl.col("Year_Diff") == pl.col("Year_Diff").max()
        )
        later_year = electric.filter(pl.col("Year_Diff") > 0).filter(
            pl.col("Year_Diff") == pl.col("Year_Diff").min()
        )
        if later_year.height == 0:
            electric = earlier_year
        elif earlier_year.height == 0:
            electric = later_year
        else:
            electric = earlier_year.join(later_year, on=["Node"], how="left")
            total_diff = (
                electric.get_column("Year_Diff").abs()
                + electric.get_column("Year_Diff_right").abs()
            )
            electric = electric.with_columns(
                (
                    pl.col("Price")
                    * (total_diff - pl.col("Year_Diff").abs())
                    / total_diff
                    + pl.col("Price_right")
                    * (total_diff - pl.col("Year_Diff_right").abs())
                    / total_diff
                ).alias("Price"),
                (
                    pl.col("Year")
                    * (total_diff - pl.col("Year_Diff").abs())
                    / total_diff
                    + pl.col("Year_right")
                    * (total_diff - pl.col("Year_Diff_right").abs())
                    / total_diff
                )
                .cast(pl.Int64, strict=False)
                .alias("Year"),
            ).drop(["Year_right", "Price_right", "Year_Diff_right", "Year_Diff"])

    if liquid.get_column("Year_Diff").abs().min() == 0:
        liquid = liquid.filter(pl.col("Year_Diff") == 0).drop("Year_Diff")
    else:
        earlier_year = liquid.filter(pl.col("Year_Diff") < 0).filter(
            pl.col("Year_Diff") == pl.col("Year_Diff").max()
        )
        later_year = liquid.filter(pl.col("Year_Diff") > 0).filter(
            pl.col("Year_Diff") == pl.col("Year_Diff").min()
        )
        if later_year.height == 0:
            liquid = earlier_year
        elif earlier_year.height == 0:
            liquid = later_year
        else:
            liquid = earlier_year.join(later_year, on=["Node"], how="left")
            total_diff = (
                liquid.get_column("Year_Diff").abs()
                + liquid.get_column("Year_Diff_right").abs()
            )
            liquid = liquid.with_columns(
                (
                    pl.col("Price")
                    * (total_diff - pl.col("Year_Diff").abs())
                    / total_diff
                    + pl.col("Price_right")
                    * (total_diff - pl.col("Year_Diff_right").abs())
                    / total_diff
                ).alias("Price"),
                (
                    pl.col("Year")
                    * (total_diff - pl.col("Year_Diff").abs())
                    / total_diff
                    + pl.col("Year_right")
                    * (total_diff - pl.col("Year_Diff_right").abs())
                    / total_diff
                )
                .cast(pl.Int64, strict=False)
                .alias("Year"),
            ).drop(["Year_right", "Price_right", "Year_Diff_right", "Year_Diff"])

    liquid_multiplier = liquid.get_column("Price")[0]
    electric_multiplier = electric.get_column("Price")[0]

    nodal_energy_prices = nodal_reference_prices.with_columns(
        pl.when(pl.col("Fuel") == pl.lit("Electricity"))
        .then(pl.col("Price") * electric_multiplier)
        .otherwise(pl.col("Price") * liquid_multiplier)
        .alias("Price")
    ).select(["Node", "Fuel", "Price"])
    return nodal_energy_prices


def add_battery_costs(loco_info: pd.DataFrame, year: int) -> pd.DataFrame:
    prices_to_use = battery_prices_nrel_atb.filter(
        (pl.col("Year") - pl.lit(year)).abs().min()
        == (pl.col("Year") - pl.lit(year)).abs()
    )
    usd_per_kWh = prices_to_use.filter(pl.col("Metric") == "USD_Per_kWh").get_column(
        "Value"
    )[0]
    usd_per_kW = prices_to_use.filter(pl.col("Metric") == "USD_Per_kW").get_column(
        "Value"
    )[0]
    usd_constant = prices_to_use.filter(pl.col("Metric") == "USD_Constant").get_column(
        "Value"
    )[0]

    for idx, row in loco_info.iterrows():
        loco_dict = row["Rust_Loco"].to_pydict()
        loco_type = next(iter(loco_dict["loco_type"].values()))
        if "res" in loco_type:
            kW = loco_type["res"]["pwr_out_max_watts"] / 1000
            kWh = (
                loco_type["res"]["energy_capacity_joules"] * 1e-6 * utilities.KWH_PER_MJ
            )
            loco_info.at[idx, "Cost_USD"] = (
                defaults.BEL_MINUS_BATTERY_COST_USD
                + usd_constant
                + kW * usd_per_kW
                + kWh * usd_per_kWh
            ) * defaults.RETAIL_PRICE_EQUIVALENT_MULTIPLIER
    return loco_info


def calculate_meet_pass_events(info: ScenarioInfo, units: str) -> MetricType:
    slts_results = []
    i = 0
    for slts in info.sims.to_pydict():
        if len(slts["history"]) == 0:
            print(
                "No SpeedLimitTrainSim history was saved, so meet pass events cannot be counted."
            )
            return metric("Meet_Pass_Events", units, None)

        # NOTE: this code is somewhat clunky and would probably benifit from streamlining
        df = alt.SpeedLimitTrainSim.from_pydict(slts).to_dataframe()
        if ("history.time" not in df.collect_schema()) or (
            "history.speed" not in df.collect_schema()
        ):
            print(
                "SpeedLimitTrainSim history doesn't include time and/or speed, so meet pass events cannot be counted."
            )
            return metric("Meet_Pass_Events", units, None)

        df = df.select("history.time", "history.speed").with_columns(
            pl.lit(i).alias("train_idx")
        )
        if df.height > 0:
            slts_results.append(df)
        i += 1
    all = pl.concat(slts_results, how="diagonal_relaxed")
    val = (
        all.sort("train_idx", "history.speed")
        .with_columns(
            (
                pl.col("history.speed")
                - pl.col("history.speed").shift(1).over("train_idx").fill_null(0.0)
            ).alias("speed_change")
        )
        .with_columns(
            pl.when(pl.col("speed_change") < 0, pl.col("history.speed") == 0)
            .then(1)
            .otherwise(0)
            .alias("stop")
        )
        .group_by("train_idx")
        .agg(
            (pl.max_horizontal([0, pl.col("stop").sum() - 1]).alias("meet_pass_stops"))
        )
        .get_column("meet_pass_stops")
        .sum()
    )
    return metric("Meet_Pass_Events", units, val)


function_mappings = {
    "Meet_Pass_Events": calculate_meet_pass_events,
    "Energy_Costs": calculate_energy_cost,
    "Freight_Moved": calculate_freight_moved,
    "Energy_Per_Freight_Moved": calculate_energy_per_freight,
    "GHG": calculate_ghg,
    "Count_Locomotives": calculate_locomotive_counts,
    "Count_Refuelers": calculate_refueler_counts,
}<|MERGE_RESOLUTION|>--- conflicted
+++ resolved
@@ -125,7 +125,6 @@
 
 
 def main(
-<<<<<<< HEAD
         scenario_infos: Union[ScenarioInfo, List[ScenarioInfo]],
         annual_metrics: Union[Tuple[str, str],
                               List[Tuple[str, str]]] = [
@@ -140,23 +139,7 @@
             ('Energy_Costs', 'USD'),
             ('Energy_Per_Freight_Moved', 'kWh per car-mile')
         ],
-        calculate_multiyear_metrics: bool = True
-=======
-    scenario_infos: Union[ScenarioInfo, List[ScenarioInfo]],
-    annual_metrics: Union[Tuple[str, str], List[Tuple[str, str]]] = [
-        ("Meet_Pass_Events", "count"),
-        ("Freight_Moved", "million tonne-mi"),
-        ("Freight_Moved", "car-miles"),
-        ("Freight_Moved", "cars"),
-        ("Freight_Moved", "detailed"),
-        ("GHG", "tonne CO2-eq"),
-        ("Count_Locomotives", "assets"),
-        ("Count_Refuelers", "assets"),
-        ("Energy_Costs", "USD"),
-        ("Energy_Per_Freight_Moved", "kWh per car-mile"),
-    ],
-    calculate_multiyear_metrics: bool = True,
->>>>>>> b9f7adcd
+        calculate_multiyear_metrics: bool = True,
 ) -> pl.DataFrame:
     """
     Given a set of simulation results and the associated consist plans, computes economic and environmental metrics.
@@ -238,7 +221,6 @@
     DataFrame of LCOTKM result (metric name, units, value, and scenario year)
     """
 
-<<<<<<< HEAD
     cost_timeseries = (values
         .filter(
             pl.col("Metric")==pl.lit("Cost_Total"),
@@ -253,42 +235,19 @@
         )
         .select(["Year", "Value"])
         .rename({"Value": "Mt-km"}))
-=======
-    cost_timeseries = (
-        values.filter(
-            (pl.col("Metric") == pl.lit("Cost_Total")) & (pl.col("Subset") == "All")
-        )
-        .select(["Year", "Value"])
-        .rename({"Value": "Cost_Total"})
-    )
-    tkm_timeseries = (
-        values.filter(pl.col("Metric") == pl.lit("Mt-km"))
-        .select(["Year", "Value"])
-        .rename({"Value": "Mt-km"})
-    )
->>>>>>> b9f7adcd
     timeseries = cost_timeseries.join(tkm_timeseries, on="Year", how="outer")
-    timeseries = (
-        timeseries.with_columns(
-            (pl.col("Year") - pl.col("Year").min()).alias("Year_Offset")
-        )
-        .with_columns(
-            ((1 + defaults.DISCOUNT_RATE) ** pl.col("Year_Offset")).alias(
-                "Discounting_Factor"
-            )
-        )
-        .with_columns(
-            (pl.col("Cost_Total") / pl.col("Discounting_Factor")).alias(
-                "Cost_Total_Discounted"
-            ),
-            (pl.col("Mt-km") / pl.col("Discounting_Factor")).alias("Mt-km_Discounted"),
-        )
-        .with_columns(pl.col("Year").cast(pl.Utf8))
-    )
+    timeseries = (timeseries
+                  .with_columns((pl.col("Year") - pl.col("Year").min()).alias("Year_Offset"))
+                  .with_columns(((1+defaults.DISCOUNT_RATE)**pl.col("Year_Offset")).alias("Discounting_Factor"))
+                  .with_columns(
+                    (pl.col("Cost_Total") / pl.col("Discounting_Factor")).alias("Cost_Total_Discounted"),
+                    (pl.col("Mt-km") / pl.col("Discounting_Factor")).alias("Mt-km_Discounted"))
+                  .with_columns(pl.col("Year").cast(pl.Utf8)))           
     cost_total = timeseries.get_column("Cost_Total_Discounted").sum()
-    starting_residual_value_to_subtract = values.filter(
-        pl.col("Metric") == pl.lit("Asset_Value_Initial")
-    ).get_column("Value")[0]
+    starting_residual_value_to_subtract = (values
+        .filter(pl.col("Metric")==pl.lit("Asset_Value_Initial"))
+        .get_column("Value")[0]
+    )
     cost_minus_residual_baseline = (
         cost_total
         + starting_residual_value_to_subtract
@@ -589,11 +548,6 @@
             year=info.scenario_year,
         )
     elif units in ["container-km", "container-miles"]:
-<<<<<<< HEAD
-        assert info.consist_plan.filter(~pl.col("Train_Type").str.contains("Intermodal")).height == 0, "Can only count containers if the consist plan is all Intermodal"
-        car_distance = info.sims.get_car_kilometers(annualize=info.annualize) * conversion_from_km
-        return metric("Freight_Moved", units, car_distance * info.train_planner_config.containers_per_car, year=info.scenario_year)
-=======
         assert (
             info.consist_plan.filter(
                 ~pl.col("Train_Type").str.contains("Intermodal")
@@ -610,7 +564,6 @@
             year=info.scenario_year,
         )
 
->>>>>>> b9f7adcd
     elif units == "containers":
         container_counts = (
             info.consist_plan.select(
