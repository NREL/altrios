--- conflicted
+++ resolved
@@ -65,15 +65,12 @@
     """
     Dataclass class for calculating model error of various ALTRIOS objects w.r.t. test data.
 
-<<<<<<< HEAD
     Attributes:
-    - `bincode_model_dict`:  `dict` variable in which:
-=======
-    Fields:
     - `ser_model_dict`:  `dict` variable in which:
->>>>>>> e5b4c86e
-        - key: a `str` representing trip keyword string
-        - value: a `str` converted from Rust locomotive models' serialization method
+
+    - key: a `str` representing trip keyword string
+
+    - value: a `str` converted from Rust locomotive models' serialization method
 
     - `model_type`: `str` that can only be `'ConsistSimulation'`, `'SetSpeedTrainSim'` or `'LocomotiveSimulation'`;
       indicates which model to instantiate during optimization process
