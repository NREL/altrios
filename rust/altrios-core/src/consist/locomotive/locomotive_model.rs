use super::*;

#[derive(Clone, Debug, Serialize, Deserialize, PartialEq)]
pub enum PowertrainType {
    ConventionalLoco(ConventionalLoco),
    HybridLoco(Box<HybridLoco>),
    BatteryElectricLoco(BatteryElectricLoco),
    DummyLoco(DummyLoco),
}

impl SerdeAPI for PowertrainType {
    fn init(&mut self) -> anyhow::Result<()> {
        match self {
            Self::ConventionalLoco(l) => l.init()?,
            Self::HybridLoco(l) => l.init()?,
            Self::BatteryElectricLoco(l) => l.init()?,
            Self::DummyLoco(_) => {}
        };
        Ok(())
    }
}

impl LocoTrait for PowertrainType {
    fn set_cur_pwr_max_out(
        &mut self,
        pwr_aux: Option<si::Power>,
        dt: si::Time,
    ) -> anyhow::Result<()> {
        match self {
            PowertrainType::ConventionalLoco(conv) => conv.set_cur_pwr_max_out(pwr_aux, dt),
            PowertrainType::HybridLoco(hel) => hel.set_cur_pwr_max_out(pwr_aux, dt),
            PowertrainType::BatteryElectricLoco(bel) => bel.set_cur_pwr_max_out(pwr_aux, dt),
            PowertrainType::DummyLoco(dummy) => dummy.set_cur_pwr_max_out(pwr_aux, dt),
        }
    }

    fn save_state(&mut self) {
        match self {
            PowertrainType::ConventionalLoco(conv) => conv.save_state(),
            PowertrainType::HybridLoco(hel) => hel.save_state(),
            PowertrainType::BatteryElectricLoco(bel) => bel.save_state(),
            PowertrainType::DummyLoco(dummy) => dummy.save_state(),
        }
    }

    fn step(&mut self) {
        match self {
            PowertrainType::ConventionalLoco(conv) => conv.step(),
            PowertrainType::HybridLoco(hel) => hel.step(),
            PowertrainType::BatteryElectricLoco(bel) => bel.step(),
            PowertrainType::DummyLoco(dummy) => dummy.step(),
        }
    }

    fn get_energy_loss(&self) -> si::Energy {
        match self {
            PowertrainType::ConventionalLoco(conv) => conv.get_energy_loss(),
            PowertrainType::HybridLoco(hel) => hel.get_energy_loss(),
            PowertrainType::BatteryElectricLoco(bel) => bel.get_energy_loss(),
            PowertrainType::DummyLoco(dummy) => dummy.get_energy_loss(),
        }
    }
}

impl From<ConventionalLoco> for PowertrainType {
    fn from(value: ConventionalLoco) -> Self {
        Self::ConventionalLoco(value)
    }
}

impl From<HybridLoco> for PowertrainType {
    fn from(value: HybridLoco) -> Self {
        Self::HybridLoco(Box::new(value))
    }
}

impl From<BatteryElectricLoco> for PowertrainType {
    fn from(value: BatteryElectricLoco) -> Self {
        Self::BatteryElectricLoco(value)
    }
}

impl From<DummyLoco> for PowertrainType {
    fn from(value: DummyLoco) -> Self {
        Self::DummyLoco(value)
    }
}

#[cfg(feature = "pyo3")]
impl TryFrom<&PyAny> for PowertrainType {
    type Error = PyErr;
    /// This allows us to construct PowertrainType from any struct that can be converted into PowertrainType
    fn try_from(value: &PyAny) -> std::result::Result<Self, Self::Error> {
        value
            .extract::<ConventionalLoco>()
            .map(PowertrainType::from)
            .or_else(|_| {
                value
                    .extract::<HybridLoco>()
                    .map(PowertrainType::from)
                    .or_else(|_| {
                        value
                            .extract::<BatteryElectricLoco>()
                            .map(PowertrainType::from)
                            .or_else(|_| value.extract::<DummyLoco>().map(PowertrainType::from))
                    })
            })
            .map_err(|_| {
                pyo3::PyErr::new::<pyo3::exceptions::PyTypeError, _>(format!(
                    "{}\nMust provide ConventionalLoco, HybridLoco, BatteryElectricLoco, or DummyLoco",
                    format_dbg!()
                ))
            })
    }
}

impl Default for PowertrainType {
    fn default() -> Self {
        Self::ConventionalLoco(Default::default())
    }
}

#[allow(clippy::to_string_trait_impl)]
impl std::string::ToString for PowertrainType {
    fn to_string(&self) -> String {
        let s = match self {
            PowertrainType::ConventionalLoco(_) => stringify!(ConventionalLoco),
            PowertrainType::HybridLoco(_) => stringify!(HybridLoco),
            PowertrainType::BatteryElectricLoco(_) => stringify!(BatteryElectricLoco),
            PowertrainType::DummyLoco(_) => stringify!(DummyLoco),
        };
        s.into()
    }
}

#[altrios_api(
    #[new]
    fn __new__(
        pwr_aux_offset_watts: f64,
        pwr_aux_traction_coeff_ratio: f64,
        force_max_newtons: f64,
        mass_kilograms: Option<f64>,
    ) -> anyhow::Result<Self> {
        Ok(Self {
            pwr_aux_offset: pwr_aux_offset_watts * uc::W,
            pwr_aux_traction_coeff: pwr_aux_traction_coeff_ratio * uc::R,
            force_max: force_max_newtons * uc::N,
            mass: mass_kilograms.map(|m| m * uc::KG)
        })
    }

    #[staticmethod]
    fn from_dict(param_dict: HashMap<&str, f64>) -> anyhow::Result<Self> {
        Self::from_hash(param_dict)
    }
)]
#[derive(Clone, Debug, Serialize, Deserialize, PartialEq, SerdeAPI)]
/// Struct to facilitate passing several parameters to builder
pub struct LocoParams {
    /// [Locomotive::pwr_aux_offset]
    pub pwr_aux_offset: si::Power,
    /// [Locomotive::pwr_aux_traction_coeff]
    pub pwr_aux_traction_coeff: si::Ratio,
    /// [Locomotive::force_max]
    pub force_max: si::Force,
    #[api(skip_get, skip_set)]
    /// [Locomotive::mass]
    pub mass: Option<si::Mass>,
}

impl LocoParams {
    #[allow(unused)]
    fn from_hash(mut params: HashMap<&str, f64>) -> anyhow::Result<Self> {
        let pwr_aux_offset_watts = params
            .remove("pwr_aux_offset_watts")
            .with_context(|| anyhow!("Must provide 'pwr_aux_offset_watts'."))?;
        let pwr_aux_traction_coeff_ratio = params
            .remove("pwr_aux_traction_coeff_ratio")
            .with_context(|| anyhow!("Must provide 'pwr_aux_traction_coeff_ratio'."))?;
        let force_max_newtons = params
            .remove("force_max_newtons")
            .with_context(|| anyhow!("Must provide 'force_max_newtons'."))?;
        let mass_kg = params.remove("mass_kg");
        ensure!(
            params.is_empty(),
            "{}\nSuperfluous `params` keys: {:?}",
            format_dbg!(),
            params.keys()
        );
        Ok(Self {
            pwr_aux_offset: pwr_aux_offset_watts * uc::W,
            pwr_aux_traction_coeff: pwr_aux_traction_coeff_ratio * uc::R,
            force_max: force_max_newtons * uc::N,
            mass: mass_kg.map(|m| m * uc::KG),
        })
    }
}

impl Default for LocoParams {
    fn default() -> Self {
        Self {
            pwr_aux_offset: 8554.15 * uc::W,
            pwr_aux_traction_coeff: 0.000539638 * uc::R,
            force_max: 667.2e3 * uc::N,
            // https://www.wabteccorp.com/media/3641/download?inline
            // per above, 432,000 lbs = 195,000 kg
            mass: Some(195_000.0 * uc::KG),
        }
    }
}

#[derive(Clone, Default, Debug, Serialize, Deserialize, PartialEq, SerdeAPI)]
#[altrios_api(
    #[staticmethod]
    fn __new__() -> Self {
        Default::default()
    }
)]
/// DummyLoco locomotive with infinite power and free energy, used for
/// working with train performance calculator with
/// [crate::train::SetSpeedTrainSim] with no effort to ensure loads
/// on locomotive are realistic.
pub struct DummyLoco {}

impl LocoTrait for DummyLoco {
    fn set_cur_pwr_max_out(
        &mut self,
        _pwr_aux: Option<si::Power>,
        _dt: si::Time,
    ) -> anyhow::Result<()> {
        Ok(())
    }
    fn save_state(&mut self) {}
    fn step(&mut self) {}
    fn get_energy_loss(&self) -> si::Energy {
        si::Energy::ZERO
    }
}

#[altrios_api(
    #[new]
    fn __new__(
        // needs to be variant in PowertrainType
        loco_type: &PyAny,
        loco_params: LocoParams,
        save_interval: Option<usize>,
    ) -> anyhow::Result<Self> {
        Ok(Self {
            loco_type: PowertrainType::try_from(loco_type)?,
            state: Default::default(),
            save_interval,
            assert_limits: true,
            pwr_aux_offset: loco_params.pwr_aux_offset,
            pwr_aux_traction_coeff: loco_params.pwr_aux_traction_coeff,
            force_max: loco_params.force_max,
            ..Default::default()
        })
    }

    #[allow(clippy::too_many_arguments)]
    #[staticmethod]
    fn build_conventional_loco(
        fuel_converter: FuelConverter,
        generator: Generator,
        drivetrain: ElectricDrivetrain,
        loco_params: LocoParams,
        save_interval: Option<usize>,
    ) -> anyhow::Result<Self> {
        let mut loco = Self {
            loco_type: PowertrainType::ConventionalLoco(ConventionalLoco::new(
                fuel_converter,
                generator,
                drivetrain,
            )),
            state: Default::default(),
            save_interval,
            history: LocomotiveStateHistoryVec::new(),
            assert_limits: true,
            pwr_aux_offset: loco_params.pwr_aux_offset,
            pwr_aux_traction_coeff: loco_params.pwr_aux_traction_coeff,
            force_max: loco_params.force_max,
            ..Default::default()
        };
        // make sure save_interval is propagated
        loco.set_save_interval(save_interval);
        Ok(loco)
    }

    #[allow(clippy::too_many_arguments)]
    #[staticmethod]
    fn build_hybrid_loco(
        fuel_converter: FuelConverter,
        generator: Generator,
        reversible_energy_storage: ReversibleEnergyStorage,
        drivetrain: ElectricDrivetrain,
        loco_params: LocoParams,
        fuel_res_split: Option<f64>,
        fuel_res_ratio: Option<f64>,
        gss_interval: Option<usize>,
        save_interval: Option<usize>,

    ) -> anyhow::Result<Self> {
        let mut loco = Self {
            loco_type: PowertrainType::HybridLoco(Box::new(HybridLoco::new(
                fuel_converter,
                generator,
                reversible_energy_storage,
                drivetrain,
                fuel_res_split,
                fuel_res_ratio,
                gss_interval,
            ))),
            pwr_aux_offset: loco_params.pwr_aux_offset,
            pwr_aux_traction_coeff: loco_params.pwr_aux_traction_coeff,
            force_max: loco_params.force_max,
            state: Default::default(),
            save_interval,
            history: LocomotiveStateHistoryVec::new(),
            assert_limits: true,
            ..Default::default()
        };
        // make sure save_interval is propagated
        loco.set_save_interval(save_interval);
        Ok(loco)
    }

    #[staticmethod]
    #[pyo3(name = "default_battery_electric_loco")]
    fn default_battery_electric_loco_py () -> anyhow::Result<Self> {
        Ok(Self::default_battery_electric_loco())
    }

    #[staticmethod]
    fn build_battery_electric_loco (
        reversible_energy_storage: ReversibleEnergyStorage,
        drivetrain: ElectricDrivetrain,
        loco_params: LocoParams,
        save_interval: Option<usize>,
    ) -> anyhow::Result<Self> {
        let mut loco = Self {
            loco_type: PowertrainType::BatteryElectricLoco(BatteryElectricLoco::new(
                reversible_energy_storage,
                drivetrain,
            )),
            state: Default::default(),
            save_interval,
            history: LocomotiveStateHistoryVec::new(),
            assert_limits: true,
            pwr_aux_offset: loco_params.pwr_aux_offset,
            pwr_aux_traction_coeff: loco_params.pwr_aux_traction_coeff,
            force_max: loco_params.force_max,
            ..Default::default()

        };
        // make sure save_interval is propagated
        loco.set_save_interval(save_interval);
        Ok(loco)
    }

    #[staticmethod]
    fn build_dummy_loco() -> Self {
        let mut dummy  = Self {
            loco_type: PowertrainType::DummyLoco(DummyLoco::default()),
            state: LocomotiveState::default(),
            save_interval: None,
            history: LocomotiveStateHistoryVec::new(),
            assert_limits: true,
            pwr_aux_offset: 50e3 * uc::W,
            pwr_aux_traction_coeff: 0.01 * uc::R,
            force_max: 50e6 * uc::N,
            ..Default::default()
        };
        dummy.set_mass(None, MassSideEffect::None).unwrap();
        dummy
    }

    #[getter]
    fn get_fuel_res_split(&self) -> anyhow::Result<Option<f64>> {
        match &self.loco_type {
            PowertrainType::HybridLoco(loco) => Ok(Some(loco.fuel_res_split)),
            _ => Ok(None),
        }
    }

    #[getter]
    fn get_fuel_res_ratio(&self) -> anyhow::Result<Option<f64>> {
        match &self.loco_type {
            PowertrainType::HybridLoco(loco) => Ok(loco.fuel_res_ratio),
            _ => Ok(None),
        }
    }

    #[pyo3(name = "set_save_interval")]
    /// Set save interval and cascade to nested components.
    fn set_save_interval_py(&mut self, save_interval: Option<usize>) -> anyhow::Result<()> {
        self.set_save_interval(save_interval);
        Ok(())
    }

    #[pyo3(name = "get_save_interval")]
    /// Set save interval and cascade to nested components.
    fn get_save_interval_py(&self) -> anyhow::Result<Option<usize>> {
        Ok(self.get_save_interval())
    }

    #[getter]
    fn get_fc(&self) -> Option<FuelConverter> {
        self.fuel_converter().cloned()
    }
    #[setter]
    fn set_fc(&mut self, _fc: FuelConverter) -> anyhow::Result<()> {
        bail!(PyAttributeError::new_err(DIRECT_SET_ERR))
    }

    #[setter(__fc)]
    fn set_fc_hidden(&mut self, fc: FuelConverter) -> anyhow::Result<()> {
        Ok(self.set_fuel_converter(fc).map_err(|e| PyAttributeError::new_err(e.to_string()))?)
    }
    #[getter]
    fn get_gen(&self) -> Option<Generator> {
        self.generator().cloned()
    }

    #[setter]
    fn set_gen(&mut self, _gen: Generator) -> anyhow::Result<()> {
        bail!(PyAttributeError::new_err(DIRECT_SET_ERR))
    }
    #[setter(__gen)]
    fn set_gen_hidden(&mut self, gen: Generator) -> anyhow::Result<()> {
        Ok(self.set_generator(gen).map_err(|e| PyAttributeError::new_err(e.to_string()))?)
    }
    #[getter]
    fn get_res(&self) -> Option<ReversibleEnergyStorage> {
        self.reversible_energy_storage().cloned()
    }
    #[setter]
    fn set_res(&mut self, _res: ReversibleEnergyStorage) -> anyhow::Result<()> {
        bail!(PyAttributeError::new_err(DIRECT_SET_ERR))
    }

    #[setter(__res)]
    fn set_res_hidden(&mut self, res: ReversibleEnergyStorage) -> anyhow::Result<()> {
        Ok(self.set_reversible_energy_storage(res).map_err(|e| PyAttributeError::new_err(e.to_string()))?)
    }
    #[getter]
    fn get_edrv(&self) -> Option<ElectricDrivetrain> {
        self.electric_drivetrain()
    }
    #[setter]
    fn set_edrv(&mut self, _edrv: ElectricDrivetrain) -> anyhow::Result<()> {
        bail!(PyAttributeError::new_err(DIRECT_SET_ERR))
    }
    #[setter(__edrv)]
    fn set_edrv_hidden(&mut self, edrv: ElectricDrivetrain) -> anyhow::Result<()> {
        Ok(self.set_electric_drivetrain(edrv).map_err(|e| PyAttributeError::new_err(e.to_string()))?)
    }

    fn loco_type(&self) -> anyhow::Result<String> {
        Ok(self.loco_type.to_string())
    }

    #[getter]
    fn get_pwr_rated_kilowatts(&self) -> f64 {
        self.get_pwr_rated().get::<si::kilowatt>()
    }

    #[getter("force_max_lbs")]
    fn get_force_max_pounds_py(&self) -> anyhow::Result<f64> {
        Ok(self.force_max()?.get::<si::pound_force>())
    }

    #[getter("force_max_newtons")]
    fn get_force_max_newtons_py(&self) -> anyhow::Result<f64> {
        Ok(self.force_max()?.get::<si::newton>())
    }

    #[pyo3(name="set_force_max_newtons")]
    /// Sets max tractive force and applies `side_effect`.  Note that this should be 
    /// used only on a standalone `Locomotive` (i.e. not nested in another object).
    /// # Arguments
    /// - `force_max`: max tractive force
    /// - `side_effect`: string form of `ForceMaxSideEffect`
    fn set_force_max_newtons_py(
        &mut self,
        force_max: f64,
        side_effect: String
    ) -> anyhow::Result<()> {
        self.set_force_max(
            force_max * uc::N,
            side_effect.try_into()?
        )?;
        Ok(())
    }

    #[pyo3(name="set_force_max_pounds")]
    fn set_force_max_pounds_py(
        &mut self,
        force_max: f64,
        side_effect: String
    ) -> anyhow::Result<()> {
        self.set_force_max(
            force_max * uc::LBF,
            side_effect.try_into()?
        )?;
        Ok(())
    }

    #[getter]
    fn get_mass_kg(&self) -> anyhow::Result<Option<f64>> {
        Ok(self.mass()?.map(|m| m.get::<si::kilogram>()))
    }

    #[getter]
    fn get_ballast_mass_kg(&self) -> anyhow::Result<Option<f64>> {
        Ok(self.ballast_mass.map(|m| m.get::<si::kilogram>()))
    }

    #[getter]
    fn get_baseline_mass_kg(&self) -> anyhow::Result<Option<f64>> {
        Ok(self.baseline_mass.map(|m| m.get::<si::kilogram>()))
    }

    #[getter("mu")]
    fn get_mu_py(&self) -> anyhow::Result<Option<f64>> {
        Ok(self.mu()?.map(|mu| mu.get::<si::ratio>()))
    }

    /// Sets traction coefficient and applies `side_effect`.  Note that this should be 
    /// used only on a standalone `Locomotive` (i.e. not nested in another object).
    /// # Arguments
    /// - `mu`: tractive coefficient between wheel and rail
    /// - `side_effect`: string form of `MuSideEffect`
    #[pyo3(name="set_mu")]
    fn set_mu_py(
        &mut self,
        mu: f64,
        mu_side_effect: String
    ) -> anyhow::Result<()> {
        self.set_mu(
            mu * uc::R,
            mu_side_effect.try_into()?
        )?;
        Ok(())
    }
)]
#[derive(PartialEq, Clone, Debug, Serialize, Deserialize)]
/// Struct for simulating any type of locomotive
pub struct Locomotive {
    #[api(skip_get, skip_set)]
    /// type of locomotive including contained type-specific parameters
    /// and variables
    pub loco_type: PowertrainType,
    /// current state of locomotive
    #[serde(default)]
    #[serde(skip_serializing_if = "EqDefault::eq_default")]
    pub state: LocomotiveState,
    #[api(skip_get, skip_set)]
    #[serde(default)]
    /// Locomotive mass
    mass: Option<si::Mass>,
    /// Locomotive coefficient of friction between wheels and rail when
    /// stopped (i.e. traction coefficient)
    #[api(skip_get, skip_set)]
    mu: Option<si::Ratio>,
    /// Ballast mass, any mass that must be added to achieve nominal
    /// locomotive weight of 432,000 lb.
    #[api(skip_get, skip_set)]
    ballast_mass: Option<si::Mass>,
    /// Baseline mass, which comprises any non-differentiating
    /// components between technologies, e.g. chassis, motors, trucks,
    /// cabin
    #[api(skip_get, skip_set)]
    baseline_mass: Option<si::Mass>,
    /// time step interval between saves.  1 is a good option.  If None,
    /// no saving occurs.
    #[api(skip_set, skip_get)]
    save_interval: Option<usize>,
    /// Custom vector of [Self::state]
    #[serde(default)]
    pub history: LocomotiveStateHistoryVec,
    #[serde(default = "utils::return_true")]
    /// If true, requires power demand to not exceed consist
    /// capabilities.  May be deprecated soon.
    pub assert_limits: bool,
    /// constant aux load
    pub pwr_aux_offset: si::Power,
    /// gain for linear model on traction power used to compute traction-power-dependent component
    /// of aux load, in terms of ratio of aux power per tractive power
    pub pwr_aux_traction_coeff: si::Ratio,
    /// maximum tractive force
    #[api(skip_get, skip_set)]
    force_max: si::Force,
}

impl Default for Locomotive {
    /// Returns locomotive with defaults for Tier 4 [ConventionalLoco]
    fn default() -> Self {
        let loco_params = LocoParams::default();
        let mut loco = Self {
            loco_type: PowertrainType::ConventionalLoco(ConventionalLoco::default()),
            pwr_aux_offset: loco_params.pwr_aux_offset,
            pwr_aux_traction_coeff: loco_params.pwr_aux_traction_coeff,
            mass: loco_params.mass,
            force_max: loco_params.force_max,
            state: Default::default(),
            ballast_mass: Default::default(),
            baseline_mass: Default::default(),
            save_interval: Some(1),
            history: Default::default(),
            assert_limits: true,
            mu: Default::default(),
        };
        loco.set_mass(
            // https://www.wabteccorp.com/media/3641/download?inline
            Some(432e3 * uc::LB),
            MassSideEffect::None,
        )
        .unwrap();
        loco.set_force_max(
            // 150,000 pounds of force = 667.3e3 N
            // TODO: track down source for this
            667.2e3 * uc::N,
            ForceMaxSideEffect::UpdateMu,
        )
        .unwrap();
        loco
    }
}

impl SerdeAPI for Locomotive {
    fn init(&mut self) -> anyhow::Result<()> {
        let _mass = self.mass().with_context(|| format_dbg!())?;
        self.loco_type.init()?;
        Ok(())
    }
}

impl Mass for Locomotive {
    fn mass(&self) -> anyhow::Result<Option<si::Mass>> {
        let derived_mass = self.derived_mass().with_context(|| format_dbg!())?;
        match (derived_mass, self.mass) {
            (Some(derived_mass), Some(set_mass)) => {
                ensure!(
                    utils::almost_eq_uom(&set_mass, &derived_mass, None),
                    format!(
                        "{}",
                        format_dbg!(utils::almost_eq_uom(&set_mass, &derived_mass, None)),
                    )
                );
                Ok(Some(set_mass))
            }
            (None, None) => bail!(
                "Not all mass fields in `{}` are set and no mass was previously set.",
                stringify!(Locomotive)
            ),
            _ => Ok(self.mass.or(derived_mass)),
        }
    }

    fn set_mass(
        &mut self,
        new_mass: Option<si::Mass>,
        side_effect: MassSideEffect,
    ) -> anyhow::Result<()> {
        ensure!(
            side_effect == MassSideEffect::None,
            "At the locomotive level, only `MassSideEffect::None` is allowed"
        );

        let derived_mass = self.derived_mass().with_context(|| format_dbg!())?;
        self.mass = match new_mass {
            // Set using provided `new_mass`, setting constituent mass fields to `None` to match if inconsistent
            Some(new_mass) => {
                if let Some(dm) = derived_mass {
                    if dm != new_mass {
                        log::warn!(
                            "Derived mass does not match provided mass, setting `{}` consituent mass fields to `None`",
                            stringify!(Locomotive));
                        self.expunge_mass_fields();
                    }
                }
                Some(new_mass)
            }
            // Set using `derived_mass()`, failing if it returns `None`
            None => Some(derived_mass.with_context(|| {
                format!(
                    "Not all mass fields in `{}` are set and no mass was provided.",
                    stringify!(Locomotive)
                )
            })?),
        };
        Ok(())
    }

    fn derived_mass(&self) -> anyhow::Result<Option<si::Mass>> {
        match &self.loco_type {
            PowertrainType::ConventionalLoco(conv) => conv.mass(),
            PowertrainType::HybridLoco(hev) => hev.mass(),
            PowertrainType::BatteryElectricLoco(bev) => bev.mass(),
            PowertrainType::DummyLoco(_) => Ok(None),
        }
    }

    fn expunge_mass_fields(&mut self) {
        match &mut self.loco_type {
            PowertrainType::ConventionalLoco(conv) => conv.expunge_mass_fields(),
            PowertrainType::HybridLoco(hev) => hev.expunge_mass_fields(),
            PowertrainType::BatteryElectricLoco(bev) => bev.expunge_mass_fields(),
            PowertrainType::DummyLoco(_) => {}
        };
    }
}

impl Locomotive {
    /// Sets force max based on provided value or previously set
    /// `self.mu`.
    ///
    /// Arugments:
    /// * `force_max` - option for setting `self.force_max` directly
    /// * `side_effect` - which dependent parameter to correspondingly update
    pub fn set_force_max(
        &mut self,
        force_max: si::Force,
        side_effect: ForceMaxSideEffect,
    ) -> anyhow::Result<()> {
        self.force_max = force_max;
        match side_effect {
            ForceMaxSideEffect::Mass => self.set_mass(
                Some(
                    force_max
                        / (self.mu()?.with_context(|| {
                            format_dbg!("Expected traction coefficient to be set.")
                        })? * uc::ACC_GRAV),
                ),
                MassSideEffect::None,
            )?,
            ForceMaxSideEffect::UpdateMu => {
                self.mu = self.mass.map(|mass| force_max / (mass * uc::ACC_GRAV))
            }
            ForceMaxSideEffect::SetMuToNone => {
                self.mu = None;
            }
        }
        Ok(())
    }

<<<<<<< HEAD
    pub fn force_max(&self) -> anyhow::Result<si::Force> {
        self.check_force_max()?;
=======
    pub fn force_max(&self) -> anyhow::Result<Option<si::Force>> {
        self.check_force_max()
            .with_context(|| anyhow!(format_dbg!()))?;
>>>>>>> 02532178
        Ok(self.force_max)
    }

    pub fn check_force_max(&self) -> anyhow::Result<()> {
        if let (Some(mu), Some(mass)) = (self.mu, self.mass) {
            ensure!(utils::almost_eq_uom(
                &self.force_max,
                &(mu * mass * uc::ACC_GRAV),
                None
            ));
        }
        Ok(())
    }

    pub fn default_battery_electric_loco() -> Self {
        // TODO: add `pwr_aux_offset` and `pwr_aux_traction_coeff` based on calibration
        Locomotive::build_battery_electric_loco(
            ReversibleEnergyStorage::default(),
            ElectricDrivetrain::default(),
            LocoParams {
                // source: https://www.wabteccorp.com/media/466/download?inline
                mass: Some(194.6e3 * uc::KG),
                pwr_aux_offset: 8.55e3 * uc::W,
                pwr_aux_traction_coeff: 540e-6 * uc::R,
                force_max: 667.2e3 * uc::N,
            },
            Some(1),
        )
        .unwrap()
    }

    pub fn default_hybrid_electric_loco() -> Self {
        // TODO: add `pwr_aux_offset` and `pwr_aux_traction_coeff` based on calibration
        let hel_type = PowertrainType::HybridLoco(Box::default());
        Locomotive {
            loco_type: hel_type,
            ..Default::default()
        }
    }

    pub fn get_pwr_rated(&self) -> si::Power {
        if self.fuel_converter().is_some() && self.reversible_energy_storage().is_some() {
            self.fuel_converter().unwrap().pwr_out_max
                + self.reversible_energy_storage().unwrap().pwr_out_max
        } else if self.fuel_converter().is_some() {
            self.fuel_converter().unwrap().pwr_out_max
        } else {
            self.reversible_energy_storage().unwrap().pwr_out_max
        }
    }

    pub fn get_save_interval(&self) -> Option<usize> {
        self.save_interval
    }

    pub fn set_save_interval(&mut self, save_interval: Option<usize>) {
        self.save_interval = save_interval;
        match &mut self.loco_type {
            PowertrainType::ConventionalLoco(loco) => {
                loco.fc.save_interval = save_interval;
                loco.gen.save_interval = save_interval;
                loco.edrv.save_interval = save_interval;
            }
            PowertrainType::HybridLoco(loco) => {
                loco.fc.save_interval = save_interval;
                loco.gen.save_interval = save_interval;
                loco.res.save_interval = save_interval;
                loco.edrv.save_interval = save_interval;
            }
            PowertrainType::BatteryElectricLoco(loco) => {
                loco.res.save_interval = save_interval;
                loco.edrv.save_interval = save_interval;
            }
            PowertrainType::DummyLoco(_) => { /* maybe return an error for this in the future */ }
        }
    }

    pub fn fuel_converter(&self) -> Option<&FuelConverter> {
        match &self.loco_type {
            PowertrainType::ConventionalLoco(loco) => Some(&loco.fc),
            PowertrainType::HybridLoco(loco) => Some(&loco.fc),
            PowertrainType::BatteryElectricLoco(_) => None,
            PowertrainType::DummyLoco(_) => None,
        }
    }

    pub fn fuel_converter_mut(&mut self) -> Option<&mut FuelConverter> {
        match &mut self.loco_type {
            PowertrainType::ConventionalLoco(loco) => Some(&mut loco.fc),
            PowertrainType::HybridLoco(loco) => Some(&mut loco.fc),
            PowertrainType::BatteryElectricLoco(_) => None,
            PowertrainType::DummyLoco(_) => None,
        }
    }

    pub fn set_fuel_converter(&mut self, fc: FuelConverter) -> Result<()> {
        match &mut self.loco_type {
            PowertrainType::ConventionalLoco(loco) => {
                loco.fc = fc;
                Ok(())
            }
            PowertrainType::HybridLoco(loco) => {
                loco.fc = fc;
                Ok(())
            }
            PowertrainType::BatteryElectricLoco(_) => bail!("BEL has no FuelConverter."),
            PowertrainType::DummyLoco(_) => bail!("DummyLoco locomotive has no FuelConverter."),
        }
    }

    pub fn generator(&self) -> Option<&Generator> {
        match &self.loco_type {
            PowertrainType::ConventionalLoco(loco) => Some(&loco.gen),
            PowertrainType::HybridLoco(loco) => Some(&loco.gen),
            PowertrainType::BatteryElectricLoco(_) => None,
            PowertrainType::DummyLoco(_) => None,
        }
    }

    pub fn generator_mut(&mut self) -> Option<&mut Generator> {
        match &mut self.loco_type {
            PowertrainType::ConventionalLoco(loco) => Some(&mut loco.gen),
            PowertrainType::HybridLoco(loco) => Some(&mut loco.gen),
            PowertrainType::BatteryElectricLoco(_) => None,
            PowertrainType::DummyLoco(_) => None,
        }
    }

    pub fn set_generator(&mut self, gen: Generator) -> Result<()> {
        match &mut self.loco_type {
            PowertrainType::ConventionalLoco(loco) => {
                loco.gen = gen;
                Ok(())
            }
            PowertrainType::HybridLoco(loco) => {
                loco.gen = gen;
                Ok(())
            }
            PowertrainType::BatteryElectricLoco(_) => bail!("BEL has no Generator."),
            PowertrainType::DummyLoco(_) => bail!("DummyLoco locomotive has no Generator."),
        }
    }

    pub fn reversible_energy_storage(&self) -> Option<&ReversibleEnergyStorage> {
        match &self.loco_type {
            PowertrainType::ConventionalLoco(_) => None,
            PowertrainType::HybridLoco(loco) => Some(&loco.res),
            PowertrainType::BatteryElectricLoco(loco) => Some(&loco.res),
            PowertrainType::DummyLoco(_) => None,
        }
    }

    pub fn reversible_energy_storage_mut(&mut self) -> Option<&mut ReversibleEnergyStorage> {
        match &mut self.loco_type {
            PowertrainType::ConventionalLoco(_) => None,
            PowertrainType::HybridLoco(loco) => Some(&mut loco.res),
            PowertrainType::BatteryElectricLoco(loco) => Some(&mut loco.res),
            PowertrainType::DummyLoco(_) => None,
        }
    }

    pub fn set_reversible_energy_storage(&mut self, res: ReversibleEnergyStorage) -> Result<()> {
        match &mut self.loco_type {
            PowertrainType::ConventionalLoco(_) => {
                bail!("Conventional has no ReversibleEnergyStorage.")
            }
            PowertrainType::HybridLoco(loco) => {
                loco.res = res;
                Ok(())
            }
            PowertrainType::BatteryElectricLoco(loco) => {
                loco.res = res;
                Ok(())
            }
            PowertrainType::DummyLoco(_) => bail!("DummyLoco locomotive has no RES."),
        }
    }

    pub fn electric_drivetrain(&self) -> Option<ElectricDrivetrain> {
        match &self.loco_type {
            PowertrainType::ConventionalLoco(loco) => {
                let edrv = loco.edrv.clone();
                Some(edrv)
            }
            PowertrainType::HybridLoco(loco) => {
                let edrv = loco.edrv.clone();
                Some(edrv)
            }
            PowertrainType::BatteryElectricLoco(loco) => {
                let edrv = loco.edrv.clone();
                Some(edrv)
            }
            PowertrainType::DummyLoco(_) => None,
        }
    }

    pub fn set_electric_drivetrain(&mut self, edrv: ElectricDrivetrain) -> Result<()> {
        match &mut self.loco_type {
            PowertrainType::ConventionalLoco(loco) => {
                loco.edrv = edrv;
                Ok(())
            }
            PowertrainType::HybridLoco(loco) => {
                loco.edrv = edrv;
                Ok(())
            }
            PowertrainType::BatteryElectricLoco(loco) => {
                loco.edrv = edrv;
                Ok(())
            }
            PowertrainType::DummyLoco(_) => {
                bail!("DummyLoco locomotive has no ElectricDrivetrain.")
            }
        }
    }

    /// Calculate mass from components.
    fn derived_mass(&self) -> anyhow::Result<Option<si::Mass>> {
        if let (Some(baseline), Some(ballast)) = (self.baseline_mass, self.ballast_mass) {
            match self.loco_type {
                PowertrainType::ConventionalLoco(_) => {
                    if let (Some(fc), Some(gen)) = (
                        self.fuel_converter().unwrap().mass()?,
                        self.generator().unwrap().mass()?,
                    ) {
                        Ok(Some(fc + gen + baseline + ballast))
                    } else {
                        bail!(
                            "Locomotive fields baseline and ballast masses are both specified\n{}\n{}",
                            "so `fc` and `gen` masses must also be specified.",
                            format_dbg!()
                        )
                    }
                }
                PowertrainType::HybridLoco(_) => {
                    if let (Some(fc), Some(gen), Some(res)) = (
                        self.fuel_converter().unwrap().mass()?,
                        self.generator().unwrap().mass()?,
                        self.reversible_energy_storage().unwrap().mass()?,
                    ) {
                        Ok(Some(fc + gen + res + baseline + ballast))
                    } else {
                        bail!(
                            "Locomotive fields baseline and ballast masses are both specified\n{}\n{}",
                            "so `fc`, `gen`, and `res` masses must also be specified.",
                            format_dbg!()
                        )
                    }
                }
                PowertrainType::BatteryElectricLoco(_) => {
                    if let Some(res) = self.reversible_energy_storage().unwrap().mass()? {
                        Ok(Some(res + baseline + ballast))
                    } else {
                        bail!(
                            "Locomotive fields baseline and ballast masses are both specified\n{}\n{}",
                            "so `res` mass must also be specified.",
                            format_dbg!()
                        )
                    }
                }
                PowertrainType::DummyLoco(_) => {
                    bail!(
                        "`baseline` and `ballast` mass must be `None` with DummyLoco locomotive.\n{}",
                        format_dbg!()
                    )
                }
            }
        } else if self.baseline_mass.is_none() && self.ballast_mass.is_none() {
            match self.loco_type {
                PowertrainType::ConventionalLoco(_) => {
                    if self.fuel_converter().unwrap().mass()?.is_none()
                        && self.generator().unwrap().mass()?.is_none()
                    {
                        Ok(None)
                    } else {
                        bail!(
                            "Locomotive fields baseline and ballast masses are both `None`\n{}\n{}",
                            "so `fc` and `gen` masses must also be `None`.",
                            format_dbg!()
                        )
                    }
                }
                PowertrainType::HybridLoco(_) => {
                    if self.fuel_converter().unwrap().mass()?.is_none()
                        && self.generator().unwrap().mass()?.is_none()
                        && self.reversible_energy_storage().unwrap().mass()?.is_none()
                    {
                        Ok(None)
                    } else {
                        bail!(
                            "Locomotive fields baseline and ballast masses are both `None`\n{}\n{}",
                            "so `fc`, `gen`, and `res` masses must also be `None`.",
                            format_dbg!()
                        )
                    }
                }
                PowertrainType::BatteryElectricLoco(_) => {
                    if self.reversible_energy_storage().unwrap().mass()?.is_none() {
                        Ok(None)
                    } else {
                        bail!(
                            "Locomotive fields baseline and ballast masses are both `None`\n{}\n{}",
                            "so `res` mass must also also be `None`.",
                            format_dbg!()
                        )
                    }
                }
                PowertrainType::DummyLoco(_) => Ok(Some(0.0 * uc::KG)),
            }
        } else {
            bail!(
                "Both `baseline` and `ballast` masses must be either `Some` or `None`\n{}",
                format_dbg!()
            )
        }
    }

    /// Given required power output and time step, solves for energy
    /// consumption Arguments:
    /// ----------
    /// pwr_out_req: float, output brake power required from fuel
    /// converter. dt: current time step size engine_on: whether or not
    /// locomotive is active
    pub fn solve_energy_consumption(
        &mut self,
        pwr_out_req: si::Power,
        dt: si::Time,
        engine_on: Option<bool>,
    ) -> anyhow::Result<()> {
        // maybe put logic for toggling `engine_on` here

        self.state.pwr_out = pwr_out_req;
        match &mut self.loco_type {
            PowertrainType::ConventionalLoco(loco) => {
                loco.solve_energy_consumption(
                    pwr_out_req,
                    dt,
                    engine_on.unwrap_or(true),
                    self.state.pwr_aux,
                    self.assert_limits,
                )?;
                self.state.pwr_out =
                    loco.edrv.state.pwr_mech_prop_out - loco.edrv.state.pwr_mech_dyn_brake;
            }
            PowertrainType::HybridLoco(loco) => {
                loco.solve_energy_consumption(pwr_out_req, dt, self.assert_limits)?;
                // TODO: add `engine_on` and `pwr_aux` here as inputs
                self.state.pwr_out =
                    loco.edrv.state.pwr_mech_prop_out - loco.edrv.state.pwr_mech_dyn_brake;
            }
            PowertrainType::BatteryElectricLoco(loco) => {
                //todo: put something in here for deep sleep that is the
                //equivalent of engine_on in conventional loco
                loco.solve_energy_consumption(pwr_out_req, dt, self.state.pwr_aux)?;
                self.state.pwr_out =
                    loco.edrv.state.pwr_mech_prop_out - loco.edrv.state.pwr_mech_dyn_brake;
            }
            PowertrainType::DummyLoco(_) => { /* maybe put an error error in the future */ }
        }
        self.state.energy_out += self.state.pwr_out * dt;
        self.state.energy_aux += self.state.pwr_aux * dt;

        Ok(())
    }

    pub fn set_pwr_aux(&mut self, engine_on: Option<bool>) {
        self.state.pwr_aux = if engine_on.unwrap_or(true) {
            self.pwr_aux_offset + self.pwr_aux_traction_coeff * self.state.pwr_out.abs()
        } else {
            si::Power::ZERO
        };
    }

    pub fn mu(&self) -> anyhow::Result<Option<si::Ratio>> {
        self.check_force_max()?;
        Ok(self.mu)
    }

    pub fn set_mu(&mut self, mu: si::Ratio, mu_side_effect: MuSideEffect) -> anyhow::Result<()> {
        self.mu = Some(mu);
        match mu_side_effect {
            MuSideEffect::Mass => self.set_mass(
                Some(self.force_max / (mu * uc::ACC_GRAV)),
                MassSideEffect::None,
            ),
            MuSideEffect::ForceMax => {
                self.force_max = mu
                    * uc::ACC_GRAV
                    * self
                        .mass()?
                        .with_context(|| format_dbg!("Expected `mass` to be Some."))?;
                Ok(())
            }
        }
    }
}

fn set_pwr_lims(state: &mut LocomotiveState, edrv: &ElectricDrivetrain) {
    state.pwr_out_max = edrv.state.pwr_mech_out_max;
    state.pwr_rate_out_max = edrv.state.pwr_rate_out_max;
    state.pwr_regen_max = edrv.state.pwr_mech_regen_max;
}

impl LocoTrait for Locomotive {
    fn step(&mut self) {
        self.loco_type.step();
        self.state.i += 1;
    }

    fn save_state(&mut self) {
        self.loco_type.save_state();
        if let Some(interval) = self.save_interval {
            if self.state.i % interval == 0 || self.state.i == 1 {
                self.history.push(self.state);
            }
        }
    }

    fn get_energy_loss(&self) -> si::Energy {
        self.loco_type.get_energy_loss()
    }

    fn set_cur_pwr_max_out(
        &mut self,
        pwr_aux: Option<si::Power>,
        dt: si::Time,
    ) -> anyhow::Result<()> {
        ensure!(
            pwr_aux.is_none(),
            format!(
                "{}\ntime step: {}",
                format_dbg!(pwr_aux.is_none()),
                self.state.i
            )
        );

        self.loco_type
            .set_cur_pwr_max_out(Some(self.state.pwr_aux), dt)?;
        match &self.loco_type {
            PowertrainType::ConventionalLoco(loco) => {
                set_pwr_lims(&mut self.state, &loco.edrv);
                assert_eq!(self.state.pwr_regen_max, si::Power::ZERO);
            }
            PowertrainType::HybridLoco(loco) => {
                set_pwr_lims(&mut self.state, &loco.edrv);
            }
            PowertrainType::BatteryElectricLoco(loco) => {
                set_pwr_lims(&mut self.state, &loco.edrv);
            }
            PowertrainType::DummyLoco(_) => {
                // this locomotive has the power of 1,000 suns and more
                // power absorption ability than really big numbers that
                // are not inf to avoid null in json
                self.state.pwr_out_max = uc::W * 1e15;
                self.state.pwr_rate_out_max = uc::WPS * 1e15;
                self.state.pwr_regen_max = uc::W * 1e15;
            }
        }
        Ok(())
    }
}

/// Locomotive state for current time step
#[derive(Clone, Copy, Debug, Deserialize, Serialize, PartialEq, HistoryVec)]
#[altrios_api]
pub struct LocomotiveState {
    pub i: usize,
    /// maximum forward propulsive power locomotive can produce
    pub pwr_out_max: si::Power,
    /// maximum rate of increase of forward propulsive power locomotive
    /// can produce
    pub pwr_rate_out_max: si::PowerRate,
    /// maximum regen power locomotive can absorb at the wheel
    pub pwr_regen_max: si::Power,
    /// actual wheel power achieved
    pub pwr_out: si::Power,
    /// time varying aux load
    pub pwr_aux: si::Power,
    //todo: add variable for statemachine pwr_out_prev,
    //time_at_or_below_idle, time_in_engine_state
    /// integral of [Self::pwr_out]
    pub energy_out: si::Energy,
    /// integral of [Self::pwr_aux]
    pub energy_aux: si::Energy,
    // pub force_max: si::Mass,
}

impl Default for LocomotiveState {
    fn default() -> Self {
        Self {
            i: 1,
            pwr_out_max: Default::default(),
            pwr_rate_out_max: Default::default(),
            pwr_out: Default::default(),
            pwr_regen_max: Default::default(),
            energy_out: Default::default(),
            pwr_aux: Default::default(),
            energy_aux: Default::default(),
        }
    }
}

pub enum MuSideEffect {
    /// Update `mass`
    Mass,
    /// Update `force_max`
    ForceMax,
}

impl TryFrom<String> for MuSideEffect {
    type Error = anyhow::Error;
    fn try_from(value: String) -> anyhow::Result<Self> {
        let mass_side_effect = match value.as_str() {
            "Mass" => Self::Mass,
            "ForceMax" => Self::ForceMax,
            _ => {
                bail!(format!("`MuSideEffect` must be 'Mass' or 'ForceMax'."))
            }
        };
        Ok(mass_side_effect)
    }
}

pub enum ForceMaxSideEffect {
    /// Update mass
    Mass,
    /// Update traction coefficient
    UpdateMu,
    /// Set both mass and traction coefficient to be `None`
    SetMuToNone,
}

impl TryFrom<String> for ForceMaxSideEffect {
    type Error = anyhow::Error;
    fn try_from(value: String) -> anyhow::Result<Self> {
        let mass_side_effect = match value.as_str() {
            "Mass" => Self::Mass,
            "UpdateMu" => Self::UpdateMu,
            "SetMuToNone" => Self::SetMuToNone,
            _ => {
                bail!(format!("`ForceMaxSideEffect` must be 'Mass' or 'Mu'."))
            }
        };
        Ok(mass_side_effect)
    }
}<|MERGE_RESOLUTION|>--- conflicted
+++ resolved
@@ -744,14 +744,9 @@
         Ok(())
     }
 
-<<<<<<< HEAD
     pub fn force_max(&self) -> anyhow::Result<si::Force> {
-        self.check_force_max()?;
-=======
-    pub fn force_max(&self) -> anyhow::Result<Option<si::Force>> {
         self.check_force_max()
             .with_context(|| anyhow!(format_dbg!()))?;
->>>>>>> 02532178
         Ok(self.force_max)
     }
 
