--- conflicted
+++ resolved
@@ -676,21 +676,10 @@
                 config,
             )
             # Set default scheduler
-<<<<<<< HEAD
             dispatch_scheduler = schedulers.dispatch_uniform_demand_uniform_departure
 
         # Create dispatch schedule using configured scheduler
         dispatch_schedule = dispatch_scheduler(demand, rail_vehicles, freight_type_to_car_type, config)
-=======
-            config.dispatch_scheduler = (
-                schedulers.dispatch_uniform_demand_uniform_departure
-            )
-
-        # Create dispatch schedule using configured scheduler
-        dispatch_schedule = config.dispatch_scheduler(
-            demand, rail_vehicles, freight_type_to_car_type, config
-        )
->>>>>>> b9f7adcd
         # Uncomment to add random jitter to departure times
         # dispatch_schedule = dispatch_schedule.with_columns(pl.col("Hour").add(pl.random.rand()))
 
