--- conflicted
+++ resolved
@@ -1,25 +1,12 @@
 # assumes a python environment has been created and activated
-<<<<<<< HEAD
-(cd rust/altrios-core/ && cargo test) && \
-=======
 echo "Testing rust" && \
 (cd rust/ && cargo test --workspace) && \
->>>>>>> 968da39d
 # pip install -qe ".[dev]" && \ 
 # assumes `pip install -qe ".[dev]"` has been run already
 echo "Building python API" && \
 maturin develop --release && \
 echo "Running python tests" && \
 pytest -v tests && \
-<<<<<<< HEAD
-(cd applications/demos/ && \
-echo "Running sim_manager_demo.py" && \
-python sim_manager_demo.py && \
-echo "Running rollout_demo.py" && \
-python rollout_demo.py) && \
-echo "Everything worked!"
-=======
 echo "Verifying that demos run" && \
 pytest -v applications && \
-echo "Complete success!"
->>>>>>> 968da39d
+echo "Complete success!"