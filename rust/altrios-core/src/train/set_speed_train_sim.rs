--- conflicted
+++ resolved
@@ -259,16 +259,11 @@
         Ok(())
     }
 )]
-<<<<<<< HEAD
 #[derive(Clone, Debug, Serialize, Deserialize, SerdeAPI, PartialEq)]
 /// Train simulation in which speed is prescribed.  Note that this is not guaranteed to
 /// produce identical results to [super::SpeedLimitTrainSim] because of differences in braking
 /// controls but should generally be very close (i.e. error in cumulative fuel/battery energy
 /// should be less than 0.1%)
-=======
-#[derive(Clone, Debug, Serialize, Deserialize)]
-/// Train simulation in which speed is prescribed
->>>>>>> 02532178
 pub struct SetSpeedTrainSim {
     pub loco_con: Consist,
     pub state: TrainState,
