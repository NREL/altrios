from __future__ import annotations
from pathlib import Path
from typing import Union
import numpy as np
from scipy.stats import rankdata
import pandas as pd
import polars as pl
import polars.selectors as cs
import math
from typing import Tuple, List, Dict, Callable, Optional
from itertools import repeat
from dataclasses import dataclass, field
import altrios as alt
from altrios import defaults, utilities
from dataclasses import dataclass, field

pl.enable_string_cache()

<<<<<<< HEAD
=======

def initialize_reverse_empties(demand: Union[pl.LazyFrame, pl.DataFrame]) -> Union[pl.LazyFrame, pl.DataFrame]:
    """
    Swap `Origin` and `Destination` and append `_Empty` to `Train_Type`.
    Arguments:
    ----------
    demand: `DataFrame` or `LazyFrame` representing origin-destination demand.

    Outputs:
    ----------
    Updated demand `DataFrame` or `LazyFrame`.
    """
    return (demand
        .rename({"Origin": "Destination", "Destination": "Origin"})
        .with_columns((pl.concat_str(pl.col("Train_Type"),pl.lit("_Empty"))).alias("Train_Type"))
    )    

def generate_return_demand_unit(demand_subset: Union[pl.LazyFrame, pl.DataFrame], config: TrainPlannerConfig) -> Union[pl.LazyFrame, pl.DataFrame]:
    """
    Given a set of Unit train demand for one or more origin-destination pairs, generate demand in the reverse direction(s).
    Arguments:
    ----------
    demand: `DataFrame` or `LazyFrame` representing origin-destination demand for Unit trains.

    Outputs:
    ----------
    Updated demand `DataFrame` or `LazyFrame` representing demand in the reverse direction(s) for each origin-destination pair.
    """
    return (demand_subset
        .pipe(initialize_reverse_empties)
    )

def generate_return_demand_manifest(demand_subset: Union[pl.LazyFrame, pl.DataFrame], config: TrainPlannerConfig) -> Union[pl.LazyFrame, pl.DataFrame]:
    """
    Given a set of Manifest train demand for one or more origin-destination pairs, generate demand in the reverse direction(s).
    Arguments:
    ----------
    demand: `DataFrame` or `LazyFrame` representing origin-destination demand for Unit trains.

    Outputs:
    ----------
    Updated demand `DataFrame` or `LazyFrame` representing demand in the reverse direction(s) for each origin-destination pair.
    """
    return(demand_subset
        .pipe(initialize_reverse_empties)
        .with_columns((pl.col("Number_of_Cars") * config.manifest_empty_return_ratio).floor().cast(pl.UInt32))
    )

def generate_return_demand_intermodal(demand_subset: Union[pl.LazyFrame, pl.DataFrame], config: TrainPlannerConfig) -> Union[pl.LazyFrame, pl.DataFrame]:
    """
    Given a set of Intermodal train demand for one or more origin-destination pairs, generate demand in the reverse direction(s).
    Arguments:
    ----------
    demand: `DataFrame` or `LazyFrame` representing origin-destination demand for Unit trains.

    Outputs:
    ----------
    Updated demand `DataFrame` or `LazyFrame` representing demand in the reverse direction(s) for each origin-destination pair.
    """
    return (demand_subset
        .pipe(initialize_reverse_empties)
        .with_columns(
            pl.concat_str(pl.min_horizontal("Origin", "Destination"), pl.lit("_"), pl.max_horizontal("Origin", "Destination")).alias("OD")
        )
        .with_columns(
            pl.col("Number_of_Cars", "Number_of_Containers").range_minmax().over("OD").name.suffix("_Return")
        )
        .filter(
            pl.col("Number_of_Containers") == pl.col("Number_of_Containers").max().over("OD")
        )
        .drop("OD", "Number_of_Containers", "Number_of_Cars")
        .rename({"Number_of_Containers_Return": "Number_of_Containers",
                 "Number_of_Cars_Return": "Number_of_Cars"})
    )


>>>>>>> 31157e3c
@dataclass
class TrainPlannerConfig:
    """
    Dataclass class for train planner configuration parameters.

<<<<<<< HEAD
    Attributes:
    ----------
=======
    Fields:
>>>>>>> 31157e3c
    - `single_train_mode`: `True` to only run one round-trip train and schedule its charging; `False` to plan train consists
    - `min_cars_per_train`: `Dict` of the minimum length in number of cars to form a train for each train type
    - `target_cars_per_train`: `Dict` of the standard train length in number of cars for each train type
    - `manifest_empty_return_ratio`: Desired railcar reuse ratio to calculate the empty manifest car demand, (E_ij+E_ji)/(L_ij+L_ji)
    - `cars_per_locomotive`: Heuristic scaling factor used to size number of locomotives needed based on demand.
    - `refuelers_per_incoming_corridor`: Heuristic scaling factor used to scale number of refuelers needed at each node based on number of incoming corridors.
    - `stack_type`: Type of stacking (applicable only for intermodal containers)
    - `require_diesel`: `True` to require each consist to have at least one diesel locomotive.
    - `manifest_empty_return_ratio`: `Dict`
    - `drag_coeff_function`: `Dict`
    - `hp_required_per_ton`: `Dict`
    - `dispatch_scaling_dict`: `Dict`
    - `loco_info`: `Dict`
    - `refueler_info`: `Dict`
    - `return_demand_generators`: `Dict`
    """
    single_train_mode: bool = False
    min_cars_per_train: Dict = field(default_factory = lambda: {
        "Default": 60
    })
    target_cars_per_train: Dict = field(default_factory = lambda: {
        "Default": 180
    })
    cars_per_locomotive: Dict = field(default_factory = lambda: {
<<<<<<< HEAD
        "Default": 50
    })
    refuelers_per_incoming_corridor: int = 4
    require_diesel: bool = False
    manifest_empty_return_ratio: float = 0.6
    drag_coeff_function: Callable = None
=======
        "Default": 70
    })
    refuelers_per_incoming_corridor: int = 4
    stack_type: str = "single"
    require_diesel: bool = False
    manifest_empty_return_ratio: float = 0.6
    drag_coeff_function: Optional[Callable]= None
>>>>>>> 31157e3c
    hp_required_per_ton: Dict = field(default_factory = lambda: {
        "Default": {
        "Unit": 2.0,
        "Manifest": 1.5,
        "Intermodal": 2.0 + 2.0,
        "Unit_Empty": 2.0,
        "Manifest_Empty": 1.5,
        "Intermodal_Empty": 2.0 + 2.0,
        }                         
    })
    dispatch_scaling_dict: Dict = field(default_factory = lambda: {
        "time_mult_factor": 1.4,
        "hours_add": 2,
        "energy_mult_factor": 1.25
    })
    loco_info: pd.DataFrame = field(default_factory = lambda: pd.DataFrame({
        "Diesel_Large": {
            "Capacity_Cars": 20,
            "Fuel_Type": "Diesel",
            "Min_Servicing_Time_Hr": 3.0,
            "Rust_Loco": alt.Locomotive.default(),
            "Cost_USD": defaults.DIESEL_LOCO_COST_USD,
            "Lifespan_Years": defaults.LOCO_LIFESPAN
            },
        "BEL": {
            "Capacity_Cars": 20,
            "Fuel_Type": "Electricity",
            "Min_Servicing_Time_Hr": 3.0,
            "Rust_Loco": alt.Locomotive.default_battery_electric_loco(),
            "Cost_USD": defaults.BEL_MINUS_BATTERY_COST_USD,
            "Lifespan_Years": defaults.LOCO_LIFESPAN
            }
        }).transpose().reset_index(names='Locomotive_Type'))
    refueler_info: pd.DataFrame = field(default_factory = lambda: pd.DataFrame({
        "Diesel_Fueler": {
            "Locomotive_Type": "Diesel_Large",
            "Fuel_Type": "Diesel",
            "Refueler_J_Per_Hr": defaults.DIESEL_REFUEL_RATE_J_PER_HR,
            "Refueler_Efficiency": defaults.DIESEL_REFUELER_EFFICIENCY,
            "Cost_USD": defaults.DIESEL_REFUELER_COST_USD,
            "Lifespan_Years": defaults.LOCO_LIFESPAN
        },
        "BEL_Charger": {
            "Locomotive_Type": "BEL",
            "Fuel_Type": "Electricity",
            "Refueler_J_Per_Hr": defaults.BEL_CHARGE_RATE_J_PER_HR,
            "Refueler_Efficiency": defaults.BEL_CHARGER_EFFICIENCY,
            "Cost_USD": defaults.BEL_CHARGER_COST_USD,
            "Lifespan_Years": defaults.LOCO_LIFESPAN
        }
    }).transpose().reset_index(names='Refueler_Type'))
<<<<<<< HEAD
=======

    return_demand_generators: Dict = field(default_factory = lambda: {
        'Unit': generate_return_demand_unit,
        'Manifest': generate_return_demand_manifest,
        'Intermodal': generate_return_demand_intermodal
    })
>>>>>>> 31157e3c

def demand_loader(
    demand_table: Union[pl.DataFrame, Path, str]
) -> Tuple[pl.DataFrame, pl.Series, int]:
    """
    Load the user input csv file into a dataframe for later processing
    Arguments:
    ----------
    user_input_file: path to the input csv file that user import to the module
    Example Input:
        Origin	Destination	Train_Type	Number_of_Cars	Number_of_Containers
        Barstow	Stockton	Unit	    2394	        0
        Barstow	Stockton	Manifest	2588	        0
        Barstow	Stockton	Intermodal	2221	        2221

    Outputs:
    ----------
    df_annual_demand: dataframe with all pair information including:
    origin, destination, train type, number of cars
    node_list: List of origin or destination demand nodes
    """
    if type(demand_table) is not pl.DataFrame:
        demand_table = pl.read_csv(demand_table, dtypes = {"Number_of_Cars": pl.UInt32, "Number_of_Containers": pl.UInt32})

    nodes = pl.concat(
        [demand_table.get_column("Origin"),
        demand_table.get_column("Destination")]).unique().sort()
    return demand_table, nodes

def generate_return_demand(
    demand: pl.DataFrame,
    config: TrainPlannerConfig
) -> pl.DataFrame:
    """
    Create a dataframe for additional demand needed for empty cars of the return trains
    Arguments:
    ----------
    df_annual_demand: The user_input file loaded by previous functions
    that contains loaded demand for each demand pair.
    config: Object storing train planner configuration paramaters
    Outputs:
    ----------
    df_return_demand: The demand generated by the need
    of returning the empty cars to their original nodes
    """
    demand_subsets = demand.partition_by("Train_Type", as_dict = True)
    return_demand = []
    for train_type, demand_subset in demand_subsets.items():
        if train_type in config.return_demand_generators:
            return_demand_generator = config.return_demand_generators[train_type]
            return_demand.append(return_demand_generator(demand_subset, config))
        else:
            print(f'Return demand generator not implemented for train type: {train_type}')

    demand_return = (pl.concat(return_demand, how="diagonal_relaxed")
        .filter(pl.col("Number_of_Cars") + pl.col("Number_of_Containers") > 0)
    )
    return demand_return

def generate_origin_manifest_demand(
    demand: pl.DataFrame,
    node_list: List[str],
    config: TrainPlannerConfig
) -> pl.DataFrame:
    """
    Create a dataframe for summarized view of all origins' manifest demand
    in number of cars and received cars, both with loaded and empty counts
    Arguments:
    ----------
    demand: The user_input file loaded by previous functions
    that contains laoded demand for each demand pair.
    node_list: A list containing all the names of nodes in the system    
    config: Object storing train planner configuration paramaters

    Outputs:
    ----------
    origin_manifest_demand: The dataframe that summarized all the manifest demand
    originated from each node by number of loaded and empty cars
    with additional columns for checking the unbalance quantity and serve as check columns
    for the manifest empty car rebalancing function
    """
    manifest_demand = (demand
        .filter(pl.col("Train_Type").str.strip_suffix("_Loaded") == "Manifest")
        .select(["Origin", "Destination","Number_of_Cars"])
        .rename({"Number_of_Cars": "Manifest"})
        .unique())
    
    origin_volume = manifest_demand.group_by("Origin").agg(pl.col("Manifest").sum())
    destination_volume = manifest_demand.group_by("Destination").agg(pl.col("Manifest").sum().alias("Manifest_Reverse"))
    origin_manifest_demand = (pl.DataFrame({"Origin": node_list})
        .join(origin_volume, left_on="Origin", right_on="Origin", how="left")
        .join(destination_volume, left_on="Origin", right_on="Destination", how="left")
        .with_columns(
            (pl.col("Manifest_Reverse") * config.manifest_empty_return_ratio).floor().cast(pl.UInt32).alias("Manifest_Empty"))
        .with_columns(
            (pl.col("Manifest") + pl.col("Manifest_Empty")).alias("Manifest_Dispatched"),
            (pl.col("Manifest_Reverse") + pl.col("Manifest") * config.manifest_empty_return_ratio).floor().cast(pl.UInt32).alias("Manifest_Received"))
        .drop("Manifest_Reverse")
        .filter((pl.col("Manifest").is_not_null()) | (pl.col("Manifest_Empty").is_not_null()))
    )

    return origin_manifest_demand


def balance_trains(
    demand_origin_manifest: pl.DataFrame
) -> pl.DataFrame:
    """
    Update the manifest demand, especially the empty car demand to maintain equilibrium of number of
    cars dispatched and received at each node for manifest
    Arguments:
    ----------
    demand_origin_manifest: Dataframe that summarizes empty and loaded 
    manifest demand dispatched and received for each node by number cars
    Outputs:
    ----------
    demand_origin_manifest: Updated demand_origin_manifest with additional
    manifest empty car demand added to each node
    df_balance_storage: Documented additional manifest demand pairs and corresponding quantity for
    rebalancing process
    """
    df_balance_storage = pd.DataFrame(np.zeros(shape=(0, 4)))
    df_balance_storage = df_balance_storage.rename(
        columns={0: "Origin", 
                 1: "Destination", 
                 2: "Train_Type", 
                 3: "Number_of_Cars"})
    
    train_type = "Manifest_Empty"
    demand = demand_origin_manifest.to_pandas()[
        ["Origin","Manifest_Received","Manifest_Dispatched","Manifest_Empty"]]
    demand = demand.rename(columns={"Manifest_Received": "Received", 
                            "Manifest_Dispatched": "Dispatched",
                            "Manifest_Empty": "Empty"})

    step = 0
    # Calculate the number of iterations needed
    max_iter = len(demand) * (len(demand)-1) / 2
    while (~np.isclose(demand["Received"], demand["Dispatched"])).any() and (step <= max_iter):
        rows_def = demand[demand["Received"] < demand["Dispatched"]]
        rows_sur = demand[demand["Received"] > demand["Dispatched"]]
        if((len(rows_def) == 0) | (len(rows_sur) == 0)): 
            break
        # Find the first node that is in deficit of cars because of the empty return
        row_def = rows_def.index[0]
        # Find the first node that is in surplus of cars
        row_sur = rows_sur.index[0]
        surplus = demand.loc[row_sur, "Received"] - demand.loc[row_sur, "Dispatched"]
        df_balance_storage.loc[len(df_balance_storage.index)] = \
            [demand.loc[row_sur, "Origin"],
            demand.loc[row_def, "Origin"],
            train_type,
            surplus]
        demand.loc[row_def, "Received"] += surplus
        demand.loc[row_sur, "Dispatched"] = demand.loc[row_sur, "Received"]
        step += 1
        
    if (~np.isclose(demand["Received"], demand["Dispatched"])).any():
        raise Exception("While loop didn't converge")
    return pl.from_pandas(df_balance_storage)

def generate_demand_trains(
    demand: pl.DataFrame,
    demand_returns: pl.DataFrame,
    demand_rebalancing: pl.DataFrame,
    rail_vehicles: List[alt.RailVehicle],
    config: TrainPlannerConfig
) -> pl.DataFrame:
    """
    Generate a tabulated demand pair to indicate the final demand
    for each demand pair for each train type in number of trains
    Arguments:
    ----------
    demand: Tabulated demand for each demand pair for each train type in number of cars

    demand: The user_input file loaded and prepared by previous functions
    that contains loaded car demand for each demand pair.
    demand_returns: The demand generated by the need 
    of returning the empty cars to their original nodes
    demand_rebalancing: Documented additional manifest demand pairs and corresponding quantity for
    rebalancing process

    config: Object storing train planner configuration paramaters
    Outputs:
    ----------
    demand: Tabulated demand for each demand pair in terms of number of cars and number of trains
    """
<<<<<<< HEAD
=======

>>>>>>> 31157e3c
    cars_per_train_min = (pl.from_dict(config.min_cars_per_train)
        .melt(variable_name="Train_Type", value_name="Cars_Per_Train_Min")
    )
    cars_per_train_min_default = (cars_per_train_min
        .filter(pl.col("Train_Type") == pl.lit("Default"))
        .select("Cars_Per_Train_Min").item()
    )
    cars_per_train_target = (pl.from_dict(config.target_cars_per_train)
        .melt(variable_name="Train_Type", value_name="Cars_Per_Train_Target")
    )
    cars_per_train_target_default = (cars_per_train_target
        .filter(pl.col("Train_Type") == pl.lit("Default"))
        .select("Cars_Per_Train_Target").item()
<<<<<<< HEAD
    )
    demand = pl.concat([
        demand.drop("Number_of_Containers"),
        demand_returns.drop("Number_of_Containers"),
        demand_rebalancing],
        how="diagonal_relaxed")
    # if rowx[first three columns] == rowy[first three columns]:
    #     rowx[fourth column] + rowy[fourth column]
    #     delete rowy
    # combined_row = demand.slice(10,12).select
    # demand = demand.group_by()
    #Prepare hp_per_ton requirements to merge onto the demand DataFrame
    hp_per_ton = (
        pl.DataFrame(pd.DataFrame(config.hp_required_per_ton).reset_index(names="Train_Type"))
        .melt(id_vars="Train_Type",variable_name="O_D",value_name="HP_Required_Per_Ton")
        .with_columns(pl.col("O_D").str.split("_").list.first().alias("Origin"),
                      pl.col("O_D").str.split("_").list.last().alias("Destination"))
=======
>>>>>>> 31157e3c
    )
    #Prepare hp_per_ton requirements to merge onto the demand DataFrame
    hp_per_ton = pl.concat([
        (pl.DataFrame(this_dict)
            .melt(variable_name="Train_Type", value_name="HP_Required_Per_Ton") 
            .with_columns(pl.lit(this_item).alias("O_D"))
            .with_columns(pl.col("O_D").str.split("_").list.first().alias("Origin"),
                        pl.col("O_D").str.split("_").list.last().alias("Destination"))
        )
        for this_item, this_dict in config.hp_required_per_ton.items()
    ], how="horizontal_relaxed")
    
    #Prepare ton_per_car requirements to merge onto the demand DataFrame
    def get_kg_empty(veh):
        return veh.mass_static_base_kilograms + veh.axle_count * veh.mass_rot_per_axle_kilograms
    def get_kg(veh):
        return veh.mass_static_base_kilograms + veh.mass_freight_kilograms + veh.axle_count * veh.mass_rot_per_axle_kilograms
    
    ton_per_car = (
        pl.DataFrame({"Train_Type": pl.Series([rv.car_type for rv in rail_vehicles]).str.strip_suffix("_Loaded"),
                        "KG_Empty": [get_kg_empty(rv) for rv in rail_vehicles],
                        "KG": [get_kg(rv) for rv in rail_vehicles]})
            .with_columns(pl.when(pl.col("Train_Type").str.contains("_Empty"))
                                .then(pl.col("KG_Empty") / utilities.KG_PER_TON)
                                .otherwise(pl.col("KG") / utilities.KG_PER_TON)
                                .alias("Tons_Per_Car"))
            .drop(["KG_Empty","KG_Loaded"])
    )

    demand = (pl.concat([demand, demand_returns, demand_rebalancing], how="diagonal_relaxed")
        .group_by("Origin","Destination", "Train_Type")
            .agg(pl.col("Number_of_Cars").sum())
        .filter(pl.col("Number_of_Cars") > 0)
        .join(ton_per_car, on="Train_Type", how="left")
        # Merge on OD-specific hp_per_ton if the user specified any
        .join(hp_per_ton.drop("O_D"), on=["Origin","Destination","Train_Type"], how="left")
        # Second, merge on defaults per train type
        .join(hp_per_ton.filter((pl.col("O_D") =="Default")).drop(["O_D","Origin","Destination"]),
            on=["Train_Type"],
            how="left",
            suffix="_Default")
        # Merge on cars_per_train_min if the user specified any
        .join(cars_per_train_min, on=["Train_Type"], how="left")
        # Merge on cars_per_train_target if the user specified any
        .join(cars_per_train_target, on=["Train_Type"], how="left")
        # Fill in defaults per train type wherever the user didn't specify OD-specific hp_per_ton
        .with_columns(
            pl.coalesce("HP_Required_Per_Ton", "HP_Required_Per_Ton_Default").alias("HP_Required_Per_Ton"),
            pl.col("Cars_Per_Train_Min").fill_null(cars_per_train_min_default),
            pl.col("Cars_Per_Train_Target").fill_null(cars_per_train_target_default),
        )
    )
    loaded = (demand
        .filter(~pl.col("Train_Type").str.contains("_Empty"))
        .with_columns(
            pl.col("Number_of_Cars", "Tons_Per_Car", "HP_Required_Per_Ton", "Cars_Per_Train_Min", "Cars_Per_Train_Target").name.suffix("_Loaded")
        )
    )
    empty = (demand
        .filter(pl.col("Train_Type").str.contains("_Empty"))
        .with_columns(
            pl.col("Number_of_Cars", "Tons_Per_Car", "HP_Required_Per_Ton", "Cars_Per_Train_Min", "Cars_Per_Train_Target").name.suffix("_Empty"),
            pl.col("Train_Type").str.strip_suffix("_Empty")
        )
    )
    demand = (demand
        .select(pl.col("Origin", "Destination"), pl.col("Train_Type").str.strip_suffix("_Empty"))
        .unique()
        .join(loaded.select(cs.by_name("Origin", "Destination", "Train_Type") | cs.ends_with("_Loaded")), on=["Origin", "Destination", "Train_Type"], how="left")
        .join(empty.select(cs.by_name("Origin", "Destination", "Train_Type") | cs.ends_with("_Empty")), on=["Origin", "Destination", "Train_Type"], how="left")
        # Replace nulls with zero
<<<<<<< HEAD
    demand = demand.with_columns(cs.float().fill_null(0.0), cs.by_dtype(pl.UInt32).fill_null(pl.lit(0).cast(pl.UInt32)))
        # Convert total number of cars to total number of trains
    demand = demand.with_columns(
        (pl.col("Number_of_Cars") * pl.col("Tons_Per_Car")).alias("Tons_Aggregate"),
        pl.when(config.single_train_mode)
            .then(1)
            .when(pl.col("Number_of_Cars") == 0)
            .then(0)
            .otherwise(
                pl.max_horizontal([1,
                    ((pl.col("Number_of_Cars").floordiv(pl.lit(cars_per_train_target_default)) + 1))
=======
        .with_columns(cs.float().fill_null(0.0), 
                      cs.by_dtype(pl.UInt32).fill_null(pl.lit(0).cast(pl.UInt32)),
                      cs.by_dtype(pl.Int64).fill_null(pl.lit(0).cast(pl.Int64)),
                      )
        .group_by("Origin", "Destination", "Train_Type")
            .agg(
                pl.col("Number_of_Cars_Loaded", "Number_of_Cars_Empty").sum(),
                pl.col("Tons_Per_Car_Loaded", "Tons_Per_Car_Empty", 
                       "HP_Required_Per_Ton_Loaded", "HP_Required_Per_Ton_Empty",
                       "Cars_Per_Train_Min_Loaded", "Cars_Per_Train_Min_Empty",
                       "Cars_Per_Train_Target_Loaded", "Cars_Per_Train_Target_Empty").mean(),
                pl.sum_horizontal("Number_of_Cars_Loaded", "Number_of_Cars_Empty").sum().alias("Number_of_Cars")
            )
        .with_columns(
            # If Cars_Per_Train_Min and Cars_Per_Train_Target "disagree" for empty vs. loaded, take the average weighted by number of cars
            ((pl.col("Cars_Per_Train_Min_Loaded").mul("Number_of_Cars_Loaded") + pl.col("Cars_Per_Train_Min_Empty").mul("Number_of_Cars_Empty")) / pl.col("Number_of_Cars")).alias("Cars_Per_Train_Min"),
            ((pl.col("Cars_Per_Train_Target_Loaded").mul("Number_of_Cars_Loaded") + pl.col("Cars_Per_Train_Target_Empty").mul("Number_of_Cars_Empty")) / pl.col("Number_of_Cars")).alias("Cars_Per_Train_Target")
        )
        .with_columns(
            pl.when(config.single_train_mode)
                .then(1)
                .when(pl.col("Number_of_Cars") == 0)
                .then(0)
                .when(pl.col("Cars_Per_Train_Target") == pl.col("Number_of_Cars"))
                .then(1)
                .when(pl.col("Cars_Per_Train_Target") <= 1.0)
                .then(pl.col("Number_of_Cars"))
                .otherwise(
                    pl.max_horizontal([
                        1,
                        pl.min_horizontal([
                            pl.col("Number_of_Cars").floordiv("Cars_Per_Train_Target") + 1,
                            pl.col("Number_of_Cars").floordiv("Cars_Per_Train_Min")
                        ])
>>>>>>> 31157e3c
                    ])
                ).cast(pl.UInt32).alias("Number_of_Trains")
        )
        .drop("Cars_Per_Train_Target_Loaded", "Cars_Per_Train_Target_Empty", "Cars_Per_Train_Min_Empty", "Cars_Per_Train_Min_Loaded")
    )
    return demand


def generate_dispatch_details(
    demand: pl.DataFrame,
    hours: int
) -> pl.DataFrame:
    """
    Generate a tabulated demand pair to indicate the expected dispatching interval
    and actual dispatching timesteps after rounding
    Arguments:
    ----------
    config: Object storing train planner configuration paramaters
    demand_train: Dataframe of demand (number of trains) for each OD pair for each train type
    hours: Number of hours in the simulation time period
    Outputs:
    ----------
    dispatch_times: Tabulated dispatching time for each demand pair for each train type
    in hours
    """
    def pctWithinGroup(df: pl.DataFrame, grouping_vars: List[str]) -> pl.DataFrame:
        return (df
            .with_columns(
                (pl.cum_count().over(grouping_vars) / 
                pl.count().over(grouping_vars))
                .alias("Percent_Within_Group")
            )
        )

    def allocateItems(df: pl.DataFrame, target: str, grouping_vars: List[str]) -> pl.DataFrame:
        return (df
        .sort(grouping_vars)
        .pipe(pctWithinGroup, grouping_vars = grouping_vars)
        .with_columns(
            pl.col(target).mul("Percent_Within_Group").round().alias(f'{target}_Group_Cumulative')
        )
        .with_columns(
            (pl.col(f'{target}_Group_Cumulative') - pl.col(f'{target}_Group_Cumulative').shift(1).over(grouping_vars))
                .fill_null(pl.col(f'{target}_Group_Cumulative'))
                .alias(f'{target}')
        )
        .drop(f'{target}_Group_Cumulative')
    )

    grouping_vars = ["Origin", "Destination", "Train_Type"]
    demand = (demand
        .select(pl.exclude("Number_of_Trains").repeat_by("Number_of_Trains").explode())
        .pipe(allocateItems, target = "Number_of_Cars_Loaded", grouping_vars = grouping_vars)
        .drop("Percent_Within_Group")
        .pipe(allocateItems, target = "Number_of_Cars_Empty", grouping_vars = grouping_vars)
        .group_by(pl.exclude("Number_of_Cars_Empty", "Number_of_Cars_Loaded"))
            .agg(pl.col("Number_of_Cars_Empty", "Number_of_Cars_Loaded"))
        .with_columns(pl.col("Number_of_Cars_Loaded").list.sort(descending=True),
                      pl.col("Number_of_Cars_Empty").list.sort(descending=False))
        .explode("Number_of_Cars_Empty", "Number_of_Cars_Loaded")
        .with_columns(
            (pl.col("Tons_Per_Car_Loaded").mul("Number_of_Cars_Loaded") + pl.col("Tons_Per_Car_Empty").mul("Number_of_Cars_Empty")).alias("Tons_Per_Train"),
            (pl.col("HP_Required_Per_Ton_Loaded").mul("Tons_Per_Car_Loaded").mul("Number_of_Cars_Loaded") + 
                pl.col("HP_Required_Per_Ton_Empty").mul("Tons_Per_Car_Empty").mul("Number_of_Cars_Empty")
                ).alias("HP_Required")
        )
        .sort("Origin", "Destination", "Percent_Within_Group", "Train_Type")
        .with_columns(
            (hours * 1.0 / pl.len().over("Origin", "Destination")).alias("Interval")
        )
        .with_columns(
            ((pl.col("Interval").cumcount().over(["Origin","Destination"])) \
             * pl.col("Interval")).alias("Hour")
        )
        .select("Hour", "Origin", "Destination", "Train_Type", 
                "Number_of_Cars", "Number_of_Cars_Loaded", "Number_of_Cars_Empty",
                "Tons_Per_Train", "HP_Required"
        )
        .rename({"Number_of_Cars_Loaded": "Cars_Loaded", 
                "Number_of_Cars_Empty": "Cars_Empty"})
        .sort(["Hour","Origin","Destination","Train_Type"])
    )
    
    return demand

def build_locopool(
    config: TrainPlannerConfig,
    demand_file: Union[pl.DataFrame, Path, str],
    method: str = "tile",
    shares: List[float] = [],
) -> pl.DataFrame:
    """
    Generate default locomotive pool
    Arguments:
    ----------
    demand_file: Path to a file with origin-destination demand
    method: Method to determine each locomotive's type ("tile" or "shares_twoway" currently implemented)
    shares: List of shares for each locomotive type in loco_info (implemented for two-way shares only)
    Outputs:
    ----------
    loco_pool: Locomotive pool containing all locomotives' information that are within the system
    """
    config.loco_info = append_loco_info(config.loco_info)
    loco_types = list(config.loco_info.loc[:,'Locomotive_Type'])
    demand, node_list = demand_loader(demand_file)
    
    num_nodes = len(node_list)
    num_ods = demand.height
    cars_per_od = demand.get_column("Number_of_Cars").mean()
    if config.single_train_mode:
        initial_size = math.ceil(cars_per_od / config.cars_per_locomotive["Default"]) 
        rows = initial_size
    else:
        num_destinations_per_node = num_ods*1.0 / num_nodes*1.0
        initial_size = math.ceil((cars_per_od / config.cars_per_locomotive["Default"]) *
                                num_destinations_per_node)  # number of locomotives per node
        rows = initial_size * num_nodes  # number of locomotives in total


    if config.single_train_mode:
        sorted_nodes = np.tile([demand.select(pl.col("Origin").first()).item()],rows).tolist()
        engine_numbers = range(0, rows)
        print(engine_numbers)
    else:
        sorted_nodes = np.sort(np.tile(node_list, initial_size)).tolist()
        engine_numbers = rankdata(sorted_nodes, method="dense") * 1000 + \
            np.tile(range(0, initial_size), num_nodes)

    if method == "tile":
        repetitions = math.ceil(rows/len(loco_types))
        types = np.tile(loco_types, repetitions).tolist()[0:rows]
    elif method == "shares_twoway":
        if((len(loco_types) != 2) | (len(shares) != 2)):
            raise ValueError(
                f"""2-way prescribed locopool requested but number of locomotive types is not 2.""")

        idx_1 = np.argmin(shares)
        idx_2 = 1 - idx_1
        share_type_one = shares[idx_1]
        label_type_one = loco_types[idx_1]
        label_type_two = loco_types[idx_2]

        num_type_one = round(initial_size * share_type_one)
        if 0 == num_type_one:
            types = pd.Series([label_type_two] * initial_size)
        elif initial_size == num_type_one:
            types = pd.Series([label_type_one] * initial_size)
        else:
            # Arrange repeated sequences of type 1 + {type_two_per_type_one, type_two_per_type_one+1} type 2
            # so as to match the required total counts of each.
            type_two_per_type_one = (
                initial_size - num_type_one) / num_type_one
            # Number of type 1 + {type_two_per_bel+1} type 2 sequences needed
            num_extra_type_two = round(
                num_type_one * (type_two_per_type_one % 1.0))
            series_fewer_type_two = pd.Series(
                [label_type_one] + [label_type_two] * math.floor(type_two_per_type_one))
            series_more_type_two = pd.Series(
                [label_type_one] + [label_type_two] * math.ceil(type_two_per_type_one))
            types = np.concatenate((
                np.tile(series_more_type_two, num_extra_type_two),
                np.tile(series_fewer_type_two, num_type_one-num_extra_type_two)),
                axis=None)
        types = np.tile(types, num_nodes).tolist()
    else:
        raise ValueError(
            f"""Locopool build method '{method}' invalid or not implemented.""")

    loco_pool = pl.DataFrame(
        {'Locomotive_ID': pl.Series(engine_numbers, dtype=pl.UInt32),
         'Locomotive_Type': pl.Series(types, dtype=pl.Categorical),
         'Node': pl.Series(sorted_nodes, dtype=pl.Categorical),
         'Arrival_Time': pl.Series(np.zeros(rows), dtype=pl.Float64),
         'Servicing_Done_Time': pl.Series(np.zeros(rows), dtype=pl.Float64),
         'Refueling_Done_Time': pl.Series(np.tile(0, rows), dtype=pl.Float64),
         'Status': pl.Series(np.tile("Ready", rows), dtype=pl.Categorical),
         'SOC_Target_J': pl.Series(np.zeros(rows), dtype=pl.Float64),
         'Refuel_Duration': pl.Series(np.zeros(rows), dtype=pl.Float64),
         'Refueler_J_Per_Hr': pl.Series(np.zeros(rows), dtype=pl.Float64), 
         'Refueler_Efficiency': pl.Series(np.zeros(rows), dtype=pl.Float64), 
         'Port_Count': pl.Series(np.zeros(rows), dtype=pl.UInt32)}
    )

    loco_info_pl = pl.from_pandas(config.loco_info.drop(labels='Rust_Loco',axis=1),
        schema_overrides={'Locomotive_Type': pl.Categorical,
                          'Fuel_Type': pl.Categorical}
    )

    loco_pool = loco_pool.join(loco_info_pl, on="Locomotive_Type")
    return loco_pool


def build_refuelers(
    node_list: pd.Series,
    loco_pool: pl.DataFrame,
    refueler_info: pd.DataFrame,
    refuelers_per_incoming_corridor: int,
) -> pl.DataFrame:
    """
    Build the default set of refueling facilities.
    Arguments:
    ----------
    node_list: List of origin or destination demand nodes
    loco_pool: Locomotive pool
    refueler_info: DataFrame with information for each type of refueling infrastructure to use
    refuelers_per_incoming_corridor: Queue size per corridor arriving at each node.
    Outputs:
    ----------
    refuelers: Polars dataframe of facility county by node and type of fuel
    """
    ports_per_node = (loco_pool
        .group_by(pl.col("Locomotive_Type", "Fuel_Type").cast(pl.Utf8))
        .agg([(pl.lit(refuelers_per_incoming_corridor) * pl.len() / pl.lit(loco_pool.height))
              .ceil()
              .alias("Ports_Per_Node")])
        .join(pl.from_pandas(refueler_info),
              on=["Locomotive_Type", "Fuel_Type"], 
              how="left")
    )

    locations = pd.DataFrame(data={
        'Node': np.tile(node_list, ports_per_node.height)})
    locations = locations.sort_values(by=['Node']).reset_index(drop=True)

    refuelers = pl.DataFrame({
        'Node': pl.Series(locations['Node'], dtype=pl.Categorical).cast(pl.Categorical),
        'Refueler_Type': pl.Series(np.tile(
            ports_per_node.get_column("Refueler_Type").to_list(), len(node_list)), 
            dtype=pl.Categorical).cast(pl.Categorical),
        'Locomotive_Type': pl.Series(np.tile(
            ports_per_node.get_column("Locomotive_Type").to_list(), len(node_list)), 
            dtype=pl.Categorical).cast(pl.Categorical),
        'Fuel_Type': pl.Series(np.tile(
            ports_per_node.get_column("Fuel_Type").to_list(), len(node_list)), 
            dtype=pl.Categorical).cast(pl.Categorical),
        'Refueler_J_Per_Hr': pl.Series(np.tile(
            ports_per_node.get_column("Refueler_J_Per_Hr").to_list(), len(node_list)), 
            dtype=pl.Float64),
        'Refueler_Efficiency': pl.Series(np.tile(
            ports_per_node.get_column("Refueler_Efficiency").to_list(), len(node_list)), 
            dtype=pl.Float64),
        'Lifespan_Years': pl.Series(np.tile(
            ports_per_node.get_column("Lifespan_Years").to_list(), len(node_list)), 
            dtype=pl.Float64),
        'Cost_USD': pl.Series(np.tile(
            ports_per_node.get_column("Cost_USD").to_list(), len(node_list)), 
            dtype=pl.Float64),
        'Port_Count': pl.Series(np.tile(
            ports_per_node.get_column("Ports_Per_Node").to_list(), len(node_list)), 
            dtype=pl.UInt32)})
    return refuelers

def append_charging_guidelines(
    refuelers: pl.DataFrame,
    loco_pool: pl.DataFrame,
    demand: pl.DataFrame,
    network_charging_guidelines: pl.DataFrame
) -> pl.DataFrame:
    active_ods = demand.select(["Origin","Destination"]).unique()
    network_charging_guidelines = (network_charging_guidelines
        .join(active_ods, on=["Origin","Destination"], how="inner")
        .group_by(pl.col("Origin"))
        .agg(pl.col("Allowable_Battery_Headroom_MWh").min() * 1e6 / utilities.MWH_PER_MJ)
        .rename({"Allowable_Battery_Headroom_MWh": "Battery_Headroom_J"})
        .with_columns(pl.col("Origin").cast(pl.Categorical)))
    refuelers = (refuelers
        .join(network_charging_guidelines, left_on="Node", right_on="Origin", how="left")
        .with_columns(pl.when(pl.col("Fuel_Type")=="Electricity")
            .then(pl.col("Battery_Headroom_J"))
            .otherwise(0)
            .fill_null(0)
            .alias("Battery_Headroom_J")
            ))
    loco_pool = (loco_pool
        .join(network_charging_guidelines, left_on="Node", right_on="Origin", how="left")
        .with_columns(pl.when(pl.col("Fuel_Type")=="Electricity")
            .then(pl.col("Battery_Headroom_J"))
            .otherwise(0)
            .fill_null(0)
            .alias("Battery_Headroom_J"))
        .with_columns(pl.max_horizontal([pl.col('SOC_Max_J')-pl.col('Battery_Headroom_J'), pl.col('SOC_Min_J')]).alias("SOC_J")))
    return refuelers, loco_pool

def append_loco_info(loco_info: pd.DataFrame) -> pd.DataFrame:
    if all(item in loco_info.columns for item in [
        'HP','Loco_Mass_Tons','SOC_J','SOC_Min_J','SOC_Max_J','Capacity_J'
        ]
    ): return loco_info
    get_hp = lambda loco: loco.pwr_rated_kilowatts * 1e3 / alt.utils.W_PER_HP
    get_mass_ton = lambda loco: 0 if not loco.mass_kg else loco.mass_kg / alt.utils.KG_PER_TON
    get_starting_soc = lambda loco: defaults.DIESEL_TANK_CAPACITY_J if not loco.res else loco.res.state.soc * loco.res.energy_capacity_joules
    get_min_soc = lambda loco: 0 if not loco.res else loco.res.min_soc * loco.res.energy_capacity_joules
    get_max_soc = lambda loco: defaults.DIESEL_TANK_CAPACITY_J if not loco.res else loco.res.max_soc * loco.res.energy_capacity_joules
    get_capacity = lambda loco: defaults.DIESEL_TANK_CAPACITY_J if not loco.res else loco.res.energy_capacity_joules
    loco_info.loc[:,'HP'] = loco_info.loc[:,'Rust_Loco'].apply(get_hp) 
    loco_info.loc[:,'Loco_Mass_Tons'] = loco_info.loc[:,'Rust_Loco'].apply(get_mass_ton) 
    loco_info.loc[:,'SOC_J'] = loco_info.loc[:,'Rust_Loco'].apply(get_starting_soc) 
    loco_info.loc[:,'SOC_Min_J'] = loco_info.loc[:,'Rust_Loco'].apply(get_min_soc) 
    loco_info.loc[:,'SOC_Max_J'] = loco_info.loc[:,'Rust_Loco'].apply(get_max_soc) 
    loco_info.loc[:,'Capacity_J'] = loco_info.loc[:,'Rust_Loco'].apply(get_capacity) 
    return loco_info

def dispatch(
    dispatch_time: int,
    origin: str,
    loco_pool: pl.DataFrame,
    train_tonnage: float,
    hp_required: float,
) -> pl.Series:
    """
    Update the locomotive pool by identifying the desired locomotive to dispatch and assign to the
    new location (destination) with corresponding updated ready time
    Arguments:
    ----------
    dispatch_time: time that a train is due
    origin: origin node name of the train
    loco_pool: locomotive pool dataframe containing all locomotives in the network
    hp_required: Horsepower required for this train type on this origin-destination corridor
    Outputs:
    ----------
    selected: Indices of selected locomotives
    """
    hp_per_ton = hp_required / train_tonnage
    # Candidate locomotives at the right place that are ready
    candidates = loco_pool.select((pl.col("Node") == origin) &
                                (pl.col("Status") == "Ready")).to_series()
    if not candidates.any():
        message = f"""No available locomotives at node {origin} at hour {dispatch_time}."""
        waiting_counts = (loco_pool
            .filter(
                pl.col("Status").is_in(["Servicing","Refuel_Queue"]),
                pl.col("Node") == origin
            )
            .group_by(['Locomotive_Type']).agg(pl.len())
        )
        if waiting_counts.height == 0:
            message = message + f"""\nNo locomotives are currently located there. Instead, they are at:"""
            locations = loco_pool.group_by("Node").agg(pl.len())
            for row in locations.iter_rows(named = True):
                message = message + f"""
                {row['Node']}: {row['count']}"""
        else:
            message = message + f"""Count of locomotives refueling or waiting to refuel at {origin} are:"""
            for row in waiting_counts.iter_rows(named = True):
                message = message + f"""\n{row['Locomotive_Type']}: {row['count']}"""

        raise ValueError(message)

    # Running list of downselected candidates
    selected = candidates
    # First available diesel (in order of loco_pool) will be moved from candidates to selected
    # TODO gracefully handle cases when there is no diesel locomotive to be dispatched
    # (ex: hold the train until enough diesels are present)
    diesel_filter = pl.col("Fuel_Type").cast(pl.Utf8).str.contains("(?i)diesel")
    diesel_candidates = loco_pool.select(pl.lit(candidates) & diesel_filter).to_series()
    if not diesel_candidates.any():
        refueling_diesel_count = loco_pool.filter(
            pl.col("Node") == origin,
            pl.col("Status").is_in(["Servicing","Refuel_Queue"]),
            diesel_filter
        ).select(pl.len())[0, 0]
        message = f"""No available diesel locomotives at node {origin} at hour {dispatch_time}, so
                the one-diesel-per-consist rule cannot be satisfied. {refueling_diesel_count} diesel locomotives at
                {origin} are servicing, refueling, or queueing."""
        if refueling_diesel_count > 0:
            diesel_port_count = loco_pool.filter(
                pl.col("Node") == origin,
                diesel_filter
            ).select(pl.col("Port_Count").min()).item()
            message += f""" (queue capacity {diesel_port_count})."""
        else:
            message += "."
        raise ValueError(message)

    diesel_to_require = diesel_candidates.eq(True).cumsum().eq(1).arg_max()
    diesel_to_require_hp = loco_pool.filter(diesel_filter).select(pl.first("HP"))
    # Need to mask this so it's not double-counted on next step
    candidates[diesel_to_require] = False
    # Get running sum, including first diesel, of hp of the candidates (in order of loco_pool)
    enough_hp = loco_pool.select((
        (
            (pl.col("HP") - (pl.col("Loco_Mass_Tons") * pl.lit(hp_per_ton))) * pl.lit(candidates)
        ).cumsum() + pl.lit(diesel_to_require_hp)) >= hp_required).to_series()
    if not enough_hp.any():
        available_hp = loco_pool.select(
            (
                (pl.col("HP") - (pl.col("Loco_Mass_Tons") * pl.lit(hp_per_ton))) * pl.lit(candidates)
            ).cumsum().max())[0, 0]
        message = f"""Outbound horsepower needed ({hp_required}) at {origin} at hour {dispatch_time}
            is more than the available horsepower ({available_hp}).
            Count of locomotives servicing, refueling, or queueing at {origin} are:"""
        # Hold the train until enough diesels are present (future development)
        waiting_counts = (loco_pool
            .filter(
                pl.col("Node") == origin,
                pl.col("Status").is_in(["Servicing","Refuel_Queue"])
            )
            .group_by(['Locomotive_Type'])
                .agg(pl.count().alias("count"))
        )
        for row in waiting_counts.iter_rows(named = True):
            message = message + f"""
            {row['Locomotive_Type']}: {row['count']}"""
        # Hold the train until enough locomotives are present (future development)
        raise ValueError(message)

    last_row_to_use = enough_hp.eq(True).cumsum().eq(1).arg_max()
    # Set false all the locomotives that would add unnecessary hp
    selected[np.arange(last_row_to_use+1, len(selected))] = False
    # Add first diesel (which could come after last_row_to_use) to selection list
    selected[diesel_to_require] = True
    return selected

def update_refuel_queue(
        loco_pool: pl.DataFrame,
        refuelers: pl.DataFrame,
        current_time: float,
        event_tracker: pl.DataFrame
) -> Tuple[pl.DataFrame, pl.DataFrame]:
    """
    Update the locomotive pool by identifying the desired locomotive to dispatch and assign to the
    new location (destination) with corresponding updated ready time
    Arguments:
    ----------
    loco_pool: locomotive pool dataframe containing all locomotives in the network
    refuelers: refuelers dataframe containing all refueling ports in the network
    current_time:
    event_tracker:
    hp_per_ton: Horsepower per ton required for this train type on this origin-destination corridor
    Outputs:
    ----------
    loco_pool: Locomotive pool with updates made to servicing, refueling, or queued locomotives
    """

    # If any trains arrived, add arrivals to the service queue
    arrived = loco_pool.select((pl.col("Status") == "Dispatched") &
                                 (pl.col("Arrival_Time") <= current_time)).to_series()
    if(arrived.sum() > 0):
        loco_pool = (loco_pool
            .drop(['Refueler_J_Per_Hr','Port_Count','Battery_Headroom_J'])
            .join(
                refuelers.select(["Node","Locomotive_Type","Fuel_Type","Refueler_J_Per_Hr","Port_Count",'Battery_Headroom_J']), 
                on=["Node", "Locomotive_Type" ,"Fuel_Type"],
                how="left")
            .with_columns(
                pl.when(arrived)
                    .then(pl.lit("Refuel_Queue"))
                    .otherwise(pl.col("Status")).alias("Status"),
                pl.when(arrived)
                    .then(pl.max_horizontal([pl.col('SOC_Max_J')-pl.col('Battery_Headroom_J'), pl.col('SOC_J')]))
                    .otherwise(pl.col("SOC_Target_J")).alias("SOC_Target_J"))
            .with_columns(
                pl.when(arrived)
                    .then((pl.col("SOC_Target_J")-pl.col("SOC_J"))/pl.col("Refueler_J_Per_Hr"))
                    .otherwise(pl.col("Refuel_Duration")).alias("Refuel_Duration"))
            .sort("Node", "Locomotive_Type", "Fuel_Type", "Arrival_Time", "Locomotive_ID", descending = False, nulls_last = True))
        charger_type_breakouts = (loco_pool
            .filter(
                pl.col("Status") == "Refuel_Queue",
                (pl.col("Refueling_Done_Time") >= current_time) | (pl.col("Refueling_Done_Time").is_null())
            )
            .partition_by(["Node","Locomotive_Type"])
        )
        charger_type_list = []
        for charger_type in charger_type_breakouts:
            loco_ids = charger_type.get_column("Locomotive_ID")
            arrival_times = charger_type.get_column("Arrival_Time")
            refueling_done_times = charger_type.get_column("Refueling_Done_Time")
            refueling_durations = charger_type.get_column("Refuel_Duration")
            port_counts = charger_type.get_column("Port_Count")
            for i in range(0, refueling_done_times.len()):
                if refueling_done_times[i] is not None: continue
                next_done = refueling_done_times.filter(
                    (refueling_done_times.is_not_null()) & 
                    (refueling_done_times.rank(method='ordinal', descending = True).eq(port_counts[i])))
                if next_done.len() == 0: next_done = arrival_times[i]
                else: next_done = max(next_done[0], arrival_times[i])
                refueling_done_times[i] = next_done + refueling_durations[i]
            charger_type_list.append(pl.DataFrame([loco_ids, refueling_done_times]))
        all_queues = pl.concat(charger_type_list, how="diagonal")
        loco_pool = (loco_pool
            .join(all_queues, on="Locomotive_ID", how="left", suffix="_right")
            .with_columns(pl.when(pl.col("Refueling_Done_Time_right").is_not_null())
                            .then(pl.col("Refueling_Done_Time_right"))
                            .otherwise(pl.col("Refueling_Done_Time"))
                            .alias("Refueling_Done_Time"))
            .drop("Refueling_Done_Time_right"))
        
    # Remove locomotives that are done refueling from the refuel queue
    refueling_finished = loco_pool.select(
        (pl.col("Status") == "Refuel_Queue") & (pl.col("Refueling_Done_Time") <= current_time)
    ).to_series()
    refueling_finished_count = refueling_finished.sum()
    if(refueling_finished_count > 0):
        # Record the refueling event
        new_rows = pl.DataFrame([
            np.concatenate([
                np.tile('Refueling_Start', refueling_finished_count),
                np.tile('Refueling_End', refueling_finished_count)]),
            np.concatenate([
                loco_pool.filter(refueling_finished).select(pl.col('Refueling_Done_Time') - pl.col("Refuel_Duration")).to_series(),
                loco_pool.filter(refueling_finished).get_column('Refueling_Done_Time')]),
            np.tile(loco_pool.filter(refueling_finished).get_column('Locomotive_ID'), 2)],
            schema=event_tracker.columns,
            orient="col")
        event_tracker = pl.concat([event_tracker, new_rows])
        
        loco_pool = loco_pool.with_columns(
            pl.when(refueling_finished)
                .then(pl.col("SOC_Target_J"))
                .otherwise(pl.col('SOC_J'))
                .alias("SOC_J"),
            pl.when(refueling_finished)
                .then(pl.lit(None))
                .otherwise(pl.col('Refueling_Done_Time'))
                .alias("Refueling_Done_Time"),
            pl.when(pl.lit(refueling_finished) & (pl.col("Servicing_Done_Time") <= current_time))
                .then(pl.lit("Ready"))
                .when(pl.lit(refueling_finished) & (pl.col("Servicing_Done_Time") > current_time))
                .then(pl.lit("Servicing"))
                .otherwise(pl.col('Status'))
                .alias("Status"))
        
    servicing_finished = loco_pool.select(
        (pl.col("Status") == "Servicing") & (pl.col("Servicing_Done_Time") <= current_time)).to_series()
    if(servicing_finished.sum() > 0):
        loco_pool = loco_pool.with_columns(
            pl.when(servicing_finished)
                .then(pl.lit("Ready"))
                .otherwise(pl.col('Status'))
                .alias("Status"),
            pl.when(servicing_finished)
                .then(pl.lit(None))
                .otherwise(pl.col("Servicing_Done_Time"))
                .alias("Servicing_Done_Time")
        )
    return loco_pool.sort("Locomotive_ID"), event_tracker
    
def run_train_planner(
    rail_vehicles: List[alt.RailVehicle],
    location_map: Dict[str, List[alt.Location]],
    network: List[alt.Link],
    loco_pool: pl.DataFrame,
    refuelers: pl.DataFrame,
    simulation_days: int,
    scenario_year: int,
    train_type: alt.TrainType = alt.TrainType.Freight, 
    config: TrainPlannerConfig = TrainPlannerConfig(),
    demand_file: Union[pl.DataFrame, Path, str] = defaults.DEMAND_FILE,
    network_charging_guidelines: pl.DataFrame = None,
) -> Tuple[
    pl.DataFrame, 
    pl.DataFrame, 
    pl.DataFrame, 
    List[alt.SpeedLimitTrainSim], 
    List[alt.EstTimeNet]
]:
    """
    Run the train planner
    Arguments:
    ----------
    rail_vehicles:
    location_map:
    network:
    loco_pool:
    refuelers:
    simulation_days:
    config: Object storing train planner configuration paramaters
    demand_file: 
    Outputs:
    ----------
    """
    config.loco_info = append_loco_info(config.loco_info)
    demand, node_list = demand_loader(demand_file)
    if refuelers is None: 
        refuelers = build_refuelers(
            node_list, 
            loco_pool,
            config.refueler_info, 
            config.refuelers_per_incoming_corridor)
        
    if network_charging_guidelines is None: 
        network_charging_guidelines = pl.read_csv(alt.resources_root() / "networks" / "network_charging_guidelines.csv")

    refuelers, loco_pool = append_charging_guidelines(refuelers, loco_pool, demand, network_charging_guidelines)
    if config.single_train_mode:
        demand = generate_demand_trains(demand, 
                                        demand_returns = pl.DataFrame(), 
                                        demand_rebalancing = pl.DataFrame(), 
                                        rail_vehicles = rail_vehicles, 
                                        config = config)
        dispatch_times = (demand
            .with_row_index(name="index")
            .with_columns(pl.col("index").mul(24.0).alias("Hour"))
            .drop("index")
        )
    else:
        demand_returns = generate_return_demand(demand, config)
        demand_rebalancing = pl.DataFrame()
        if demand.filter(pl.col("Train_Type").str.contains("Manifest")).height > 0:
            demand_origin_manifest = generate_origin_manifest_demand(demand, node_list, config)
            demand_rebalancing = balance_trains(demand_origin_manifest)
        demand = generate_demand_trains(demand, demand_returns, demand_rebalancing, rail_vehicles, config)
<<<<<<< HEAD
        dispatch_times = calculate_dispatch_times(demand, simulation_days * 24)

    #TODO eliminate the naming convention that rail vehicles (train types from demand file) must end in `_Loaded` or `_Empty`
    #TODO: Make 'Loaded' and 'Empty' suffix manipulation case independent
    dispatch_times = (dispatch_times.with_columns(
        pl.when(pl.col("Train_Type").str.to_lowercase().str.ends_with("_empty"))
            .then(pl.col("Train_Type"))
            .otherwise(pl.concat_str(pl.col("Train_Type").str.strip_suffix("_loaded"),
                                     pl.lit("_Loaded")))
            .alias("Train_Type")
        )
    )
=======
        dispatches = generate_dispatch_details(demand, simulation_days * 24)
>>>>>>> 31157e3c

    final_departure = dispatches.get_column("Hour").max()
    train_consist_plan = pl.DataFrame(schema=
        {'Train_ID': pl.Int64, 
         'Train_Type': pl.Utf8, 
         'Locomotive_ID': pl.UInt32, 
         'Locomotive_Type': pl.Categorical, 
         'Origin_ID': pl.Utf8, 
         'Destination_ID': pl.Utf8, 
         'Cars_Loaded': pl.Float64, 
         'Cars_Empty': pl.Float64, 
         'Departure_SOC_J': pl.Float64, 
         'Departure_Time_Planned_Hr': pl.Float64, 
         'Arrival_Time_Planned_Hr': pl.Float64})
    event_tracker = pl.DataFrame(schema=[
        ("Event_Type", pl.Utf8), 
        ("Time_Hr", pl.Float64), 
        ("Locomotive_ID", pl.UInt32)])
        
    train_id_counter = 1
    speed_limit_train_sims = []
    est_time_nets = []

    done = False
    # start at first departure time
    current_time = dispatches.get_column("Hour").min()
    while not done:
        # Dispatch new train consists
        current_dispatches = dispatches.filter(pl.col("Hour") == current_time)
        if(current_dispatches.height > 0):
            loco_pool, event_tracker = update_refuel_queue(loco_pool, refuelers, current_time, event_tracker)

            for this_train in current_dispatches.iter_rows(named = True):
                if this_train['Tons_Per_Train'] > 0:
                    train_id=str(train_id_counter)
                    if config.single_train_mode:
                        selected = loco_pool.select(pl.col("Locomotive_ID").is_not_null().alias("selected")).to_series()
                        dispatched = loco_pool
                    else:
                        selected = dispatch(
                            current_time,
                            this_train['Origin'],
                            loco_pool,
                            this_train['Tons_Per_Train'],
                            this_train['HP_Required']
                        )
                        dispatched = loco_pool.filter(selected)

                    if config.drag_coeff_function is not None:
                        cd_area_vec = config.drag_coeff_function(
                             this_train['Number_of_Cars'], 
                             gap_size = defaults.DEFAULT_GAP_SIZE
                         )
                    else:
                        cd_area_vec = None
<<<<<<< HEAD
=======

                    train_types = []
                    n_cars_by_type = {}
                    this_train_type = this_train['Train_Type']
                    if this_train['Cars_Loaded'] > 0:
                        train_types.append(f'{this_train_type}_Loaded')
                        n_cars_by_type[f'{this_train_type}_Loaded'] = int(this_train['Cars_Loaded'])
                    if this_train['Cars_Empty'] > 0:
                        train_types.append(f'{this_train_type}_Empty')
                        n_cars_by_type[f'{this_train_type}_Empty'] = int(this_train['Cars_Empty'])


>>>>>>> 31157e3c
                    train_config = alt.TrainConfig(
                        rail_vehicles = [vehicle for vehicle in rail_vehicles if vehicle.car_type in train_types],
                        n_cars_by_type = n_cars_by_type,
                        train_type = train_type,
<<<<<<< HEAD
                        cd_area_vec = cd_area_vec,
=======
                        cd_area_vec = cd_area_vec
>>>>>>> 31157e3c
                    )

                    loco_start_soc_j = dispatched.get_column("SOC_J")
                    dispatch_order =  (dispatched.select(
                        pl.col('Locomotive_ID')
                        .rank().alias('rank').cast(pl.UInt32)
                        ).with_row_count().sort('row_nr'))
                    dispatched = dispatched.sort('Locomotive_ID')
                    loco_start_soc_pct = dispatched.select(pl.col('SOC_J') / pl.col('Capacity_J')).to_series()
                    locos = [
                        config.loco_info[config.loco_info['Locomotive_Type']==loco_type]['Rust_Loco'].to_list()[0].clone() 
                        for loco_type in dispatched.get_column('Locomotive_Type')
                    ]
                    [alt.set_param_from_path(
                        locos[i], 
                        "res.state.soc", 
                        loco_start_soc_pct[i]
                    ) for i in range(len(locos)) if dispatched.get_column('Fuel_Type')[i] == 'Electricity']

                    loco_con = alt.Consist(
                        loco_vec=locos,
                        save_interval=None,
                    )

                    init_train_state = alt.InitTrainState(
                        time_seconds=current_time * 3600
                    )
                    tsb = alt.TrainSimBuilder(
                        train_id=train_id,
                        origin_id=this_train['Origin'],
                        destination_id=this_train['Destination'],
                        train_config=train_config,
                        loco_con=loco_con,
                        init_train_state=init_train_state,
                    )
                    
                    slts = tsb.make_speed_limit_train_sim(
                        location_map=location_map, 
                        save_interval=None, 
                        simulation_days=simulation_days, 
                        scenario_year=scenario_year
                    )

                    (est_time_net, loco_con_out) = alt.make_est_times(slts, network)
                    travel_time = (
                        est_time_net.get_running_time_hours()
                        * config.dispatch_scaling_dict["time_mult_factor"] 
                        + config.dispatch_scaling_dict["hours_add"]
                    )
                    
                    locos = loco_con_out.loco_vec.tolist()
                    energy_use_locos = [loco.res.state.energy_out_chemical_joules if loco.res else loco.fc.state.energy_fuel_joules if loco.fc else 0 for loco in locos]
                    energy_use_j = np.zeros(len(loco_pool))
                    energy_use_j[selected] = [energy_use_locos[i-1] for i in dispatch_order.get_column('rank').to_list()] 
                    energy_use_j *= config.dispatch_scaling_dict["energy_mult_factor"]
                    energy_use_j = pl.Series(energy_use_j)
                    speed_limit_train_sims.append(slts)
                    est_time_nets.append(est_time_net)
                    loco_pool = loco_pool.with_columns(
                        pl.when(selected)
                            .then(pl.lit(this_train['Destination']))
                            .otherwise(pl.col('Node')).alias("Node"),
                        pl.when(selected)
                            .then(pl.lit(current_time + travel_time))
                            .otherwise(pl.col('Arrival_Time')).alias("Arrival_Time"),
                        pl.when(selected)
                            .then(pl.lit(current_time + travel_time) + pl.col('Min_Servicing_Time_Hr'))
                            .otherwise(pl.col('Servicing_Done_Time')).alias("Servicing_Done_Time"),
                        pl.when(selected)
                            .then(None)
                            .otherwise(pl.col('Refueling_Done_Time')).alias("Refueling_Done_Time"),
                        pl.when(selected)
                            .then(pl.lit("Dispatched"))
                            .otherwise(pl.col('Status')).alias("Status"),
                        pl.when(selected)
                        .then(pl.max_horizontal(
                                pl.col('SOC_Min_J'),
                                pl.min_horizontal(
                                    pl.col('SOC_J') - pl.lit(energy_use_j), 
                                    pl.col('SOC_Max_J'))))
                        .otherwise(pl.col('SOC_J')).alias("SOC_J")
                    )

                    # Populate the output dataframe with the dispatched trains
                    new_row_count = selected.sum()
                    new_rows = pl.DataFrame([
                        pl.Series(repeat(train_id_counter, new_row_count)),
                        pl.Series(repeat(this_train['Train_Type'], new_row_count)),
                        loco_pool.filter(selected).get_column('Locomotive_ID'),
                        loco_pool.filter(selected).get_column('Locomotive_Type'),
                        pl.Series(repeat(this_train['Origin'], new_row_count)),
                        pl.Series(repeat(this_train['Destination'], new_row_count)),
                        pl.Series(repeat(this_train['Cars_Loaded'], new_row_count)),
                        pl.Series(repeat(this_train['Cars_Empty'], new_row_count)),
                        # pl.Series(repeat(this_train['Number_of_Cars'], new_row_count)),
                        loco_start_soc_j,
                        pl.Series(repeat(current_time, new_row_count)),
                        pl.Series(repeat(current_time + travel_time, new_row_count))],
                        schema = train_consist_plan.columns,
                        orient="col")
                    train_consist_plan = pl.concat([train_consist_plan, new_rows], how="diagonal_relaxed")
                    train_id_counter += 1

        if current_time >= final_departure:
            current_time = float("inf")
            loco_pool, event_tracker = update_refuel_queue(loco_pool, refuelers, current_time, event_tracker)
            done = True
        else:
            current_time = dispatches.filter(pl.col("Hour").gt(current_time)).get_column("Hour").min()

    train_consist_plan = (train_consist_plan
        .with_columns(
            cs.categorical().cast(str),
            pl.col("Train_ID", "Locomotive_ID").cast(pl.UInt32)
        )
        .sort(["Locomotive_ID", "Train_ID"], descending=False)
    )
    loco_pool = loco_pool.with_columns(cs.categorical().cast(str))
    refuelers = refuelers.with_columns(cs.categorical().cast(str))
    
    event_tracker = event_tracker.sort(["Locomotive_ID","Time_Hr","Event_Type"])
    service_starts = (event_tracker
        .filter(pl.col("Event_Type") == "Refueling_Start")
        .get_column("Time_Hr")
        .rename("Refuel_Start_Time_Planned_Hr"))
    service_ends = (event_tracker
        .filter(pl.col("Event_Type") == "Refueling_End")
        .get_column("Time_Hr")
        .rename("Refuel_End_Time_Planned_Hr"))
        
    train_consist_plan = train_consist_plan.with_columns(
        service_starts, service_ends
    )                    
    
    return train_consist_plan, loco_pool, refuelers, speed_limit_train_sims, est_time_nets


if __name__ == "__main__":

    rail_vehicles=[alt.RailVehicle.from_file(vehicle_file) 
                for vehicle_file in Path(alt.resources_root() / "rolling_stock/").glob('*.yaml')]

    location_map = alt.import_locations(
        str(alt.resources_root() / "networks/default_locations.csv")
    )
    network = alt.Network.from_file(
        str(alt.resources_root() / "networks/Taconite-NoBalloon.yaml")
    )
    config = TrainPlannerConfig()
    loco_pool = build_locopool(config, defaults.DEMAND_FILE)
    demand, node_list = demand_loader(defaults.DEMAND_FILE)
    refuelers = build_refuelers(
        node_list, 
        loco_pool,
        config.refueler_info, 
        config.refuelers_per_incoming_corridor)

    output = run_train_planner(
        rail_vehicles=rail_vehicles, 
        location_map=location_map, 
        network=network,
        loco_pool=loco_pool,
        refuelers=refuelers,
        simulation_days=defaults.SIMULATION_DAYS + 2 * defaults.WARM_START_DAYS,
        scenario_year=defaults.BASE_ANALYSIS_YEAR,
        config=config)<|MERGE_RESOLUTION|>--- conflicted
+++ resolved
@@ -16,9 +16,6 @@
 
 pl.enable_string_cache()
 
-<<<<<<< HEAD
-=======
-
 def initialize_reverse_empties(demand: Union[pl.LazyFrame, pl.DataFrame]) -> Union[pl.LazyFrame, pl.DataFrame]:
     """
     Swap `Origin` and `Destination` and append `_Empty` to `Train_Type`.
@@ -93,19 +90,13 @@
                  "Number_of_Cars_Return": "Number_of_Cars"})
     )
 
-
->>>>>>> 31157e3c
 @dataclass
 class TrainPlannerConfig:
     """
     Dataclass class for train planner configuration parameters.
 
-<<<<<<< HEAD
     Attributes:
     ----------
-=======
-    Fields:
->>>>>>> 31157e3c
     - `single_train_mode`: `True` to only run one round-trip train and schedule its charging; `False` to plan train consists
     - `min_cars_per_train`: `Dict` of the minimum length in number of cars to form a train for each train type
     - `target_cars_per_train`: `Dict` of the standard train length in number of cars for each train type
@@ -130,14 +121,6 @@
         "Default": 180
     })
     cars_per_locomotive: Dict = field(default_factory = lambda: {
-<<<<<<< HEAD
-        "Default": 50
-    })
-    refuelers_per_incoming_corridor: int = 4
-    require_diesel: bool = False
-    manifest_empty_return_ratio: float = 0.6
-    drag_coeff_function: Callable = None
-=======
         "Default": 70
     })
     refuelers_per_incoming_corridor: int = 4
@@ -145,7 +128,6 @@
     require_diesel: bool = False
     manifest_empty_return_ratio: float = 0.6
     drag_coeff_function: Optional[Callable]= None
->>>>>>> 31157e3c
     hp_required_per_ton: Dict = field(default_factory = lambda: {
         "Default": {
         "Unit": 2.0,
@@ -197,15 +179,12 @@
             "Lifespan_Years": defaults.LOCO_LIFESPAN
         }
     }).transpose().reset_index(names='Refueler_Type'))
-<<<<<<< HEAD
-=======
-
+    
     return_demand_generators: Dict = field(default_factory = lambda: {
         'Unit': generate_return_demand_unit,
         'Manifest': generate_return_demand_manifest,
         'Intermodal': generate_return_demand_intermodal
     })
->>>>>>> 31157e3c
 
 def demand_loader(
     demand_table: Union[pl.DataFrame, Path, str]
@@ -393,10 +372,6 @@
     ----------
     demand: Tabulated demand for each demand pair in terms of number of cars and number of trains
     """
-<<<<<<< HEAD
-=======
-
->>>>>>> 31157e3c
     cars_per_train_min = (pl.from_dict(config.min_cars_per_train)
         .melt(variable_name="Train_Type", value_name="Cars_Per_Train_Min")
     )
@@ -410,26 +385,6 @@
     cars_per_train_target_default = (cars_per_train_target
         .filter(pl.col("Train_Type") == pl.lit("Default"))
         .select("Cars_Per_Train_Target").item()
-<<<<<<< HEAD
-    )
-    demand = pl.concat([
-        demand.drop("Number_of_Containers"),
-        demand_returns.drop("Number_of_Containers"),
-        demand_rebalancing],
-        how="diagonal_relaxed")
-    # if rowx[first three columns] == rowy[first three columns]:
-    #     rowx[fourth column] + rowy[fourth column]
-    #     delete rowy
-    # combined_row = demand.slice(10,12).select
-    # demand = demand.group_by()
-    #Prepare hp_per_ton requirements to merge onto the demand DataFrame
-    hp_per_ton = (
-        pl.DataFrame(pd.DataFrame(config.hp_required_per_ton).reset_index(names="Train_Type"))
-        .melt(id_vars="Train_Type",variable_name="O_D",value_name="HP_Required_Per_Ton")
-        .with_columns(pl.col("O_D").str.split("_").list.first().alias("Origin"),
-                      pl.col("O_D").str.split("_").list.last().alias("Destination"))
-=======
->>>>>>> 31157e3c
     )
     #Prepare hp_per_ton requirements to merge onto the demand DataFrame
     hp_per_ton = pl.concat([
@@ -501,19 +456,6 @@
         .join(loaded.select(cs.by_name("Origin", "Destination", "Train_Type") | cs.ends_with("_Loaded")), on=["Origin", "Destination", "Train_Type"], how="left")
         .join(empty.select(cs.by_name("Origin", "Destination", "Train_Type") | cs.ends_with("_Empty")), on=["Origin", "Destination", "Train_Type"], how="left")
         # Replace nulls with zero
-<<<<<<< HEAD
-    demand = demand.with_columns(cs.float().fill_null(0.0), cs.by_dtype(pl.UInt32).fill_null(pl.lit(0).cast(pl.UInt32)))
-        # Convert total number of cars to total number of trains
-    demand = demand.with_columns(
-        (pl.col("Number_of_Cars") * pl.col("Tons_Per_Car")).alias("Tons_Aggregate"),
-        pl.when(config.single_train_mode)
-            .then(1)
-            .when(pl.col("Number_of_Cars") == 0)
-            .then(0)
-            .otherwise(
-                pl.max_horizontal([1,
-                    ((pl.col("Number_of_Cars").floordiv(pl.lit(cars_per_train_target_default)) + 1))
-=======
         .with_columns(cs.float().fill_null(0.0), 
                       cs.by_dtype(pl.UInt32).fill_null(pl.lit(0).cast(pl.UInt32)),
                       cs.by_dtype(pl.Int64).fill_null(pl.lit(0).cast(pl.Int64)),
@@ -548,7 +490,6 @@
                             pl.col("Number_of_Cars").floordiv("Cars_Per_Train_Target") + 1,
                             pl.col("Number_of_Cars").floordiv("Cars_Per_Train_Min")
                         ])
->>>>>>> 31157e3c
                     ])
                 ).cast(pl.UInt32).alias("Number_of_Trains")
         )
@@ -1152,22 +1093,7 @@
             demand_origin_manifest = generate_origin_manifest_demand(demand, node_list, config)
             demand_rebalancing = balance_trains(demand_origin_manifest)
         demand = generate_demand_trains(demand, demand_returns, demand_rebalancing, rail_vehicles, config)
-<<<<<<< HEAD
-        dispatch_times = calculate_dispatch_times(demand, simulation_days * 24)
-
-    #TODO eliminate the naming convention that rail vehicles (train types from demand file) must end in `_Loaded` or `_Empty`
-    #TODO: Make 'Loaded' and 'Empty' suffix manipulation case independent
-    dispatch_times = (dispatch_times.with_columns(
-        pl.when(pl.col("Train_Type").str.to_lowercase().str.ends_with("_empty"))
-            .then(pl.col("Train_Type"))
-            .otherwise(pl.concat_str(pl.col("Train_Type").str.strip_suffix("_loaded"),
-                                     pl.lit("_Loaded")))
-            .alias("Train_Type")
-        )
-    )
-=======
         dispatches = generate_dispatch_details(demand, simulation_days * 24)
->>>>>>> 31157e3c
 
     final_departure = dispatches.get_column("Hour").max()
     train_consist_plan = pl.DataFrame(schema=
@@ -1223,8 +1149,6 @@
                          )
                     else:
                         cd_area_vec = None
-<<<<<<< HEAD
-=======
 
                     train_types = []
                     n_cars_by_type = {}
@@ -1236,17 +1160,11 @@
                         train_types.append(f'{this_train_type}_Empty')
                         n_cars_by_type[f'{this_train_type}_Empty'] = int(this_train['Cars_Empty'])
 
-
->>>>>>> 31157e3c
                     train_config = alt.TrainConfig(
                         rail_vehicles = [vehicle for vehicle in rail_vehicles if vehicle.car_type in train_types],
                         n_cars_by_type = n_cars_by_type,
                         train_type = train_type,
-<<<<<<< HEAD
-                        cd_area_vec = cd_area_vec,
-=======
                         cd_area_vec = cd_area_vec
->>>>>>> 31157e3c
                     )
 
                     loco_start_soc_j = dispatched.get_column("SOC_J")
