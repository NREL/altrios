--- conflicted
+++ resolved
@@ -41,7 +41,6 @@
             else:
                 target_bel_shares[idx] = ((idx) / (len(years) - 1)) * max_bel_share
 
-<<<<<<< HEAD
     loco_type_shares = []
     for target_bel_share in target_bel_shares:
         annual_loco_type_shares = {"BEL": target_bel_share, "Diesel_Large": 1 - target_bel_share}
@@ -49,10 +48,6 @@
 
     save_dir = Path(results_folder) # make sure it's a path
     save_dir.mkdir(exist_ok=True, parents=True) 
-=======
-    save_dir = Path(results_folder)  # make sure it's a path
-    save_dir.mkdir(exist_ok=True, parents=True)
->>>>>>> b9f7adcd
     with open(save_dir / "README.md", "w") as file:
         file.writelines(
             [
@@ -83,17 +78,11 @@
             )
         else:
             demand_paths.append(demand_file)
-<<<<<<< HEAD
-        
-    rail_vehicles=[alt.RailVehicle.from_file(vehicle_file, skip_init=False) 
-                for vehicle_file in Path(alt.resources_root() / "rolling_stock/").glob('*.yaml')]
-=======
 
     rail_vehicles = [
         alt.RailVehicle.from_file(vehicle_file, skip_init=False)
         for vehicle_file in Path(alt.resources_root() / "rolling_stock/").glob("*.yaml")
     ]
->>>>>>> b9f7adcd
 
     location_map = alt.import_locations(
         str(alt.resources_root() / "networks/default_locations.csv")
