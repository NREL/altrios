--- conflicted
+++ resolved
@@ -369,17 +369,11 @@
             let davis_b = res_kind::davis_b::Basic::new(rvs.davis_b);
             let res_aero =
                 res_kind::aerodynamic::Basic::new(match &self.train_config.drag_coeff_vec {
-<<<<<<< HEAD
-                    Some(dcv) => dcv
-                        .iter()
-                        .fold(0. * uc::M2, |acc, dc| *dc * rvs.drag_area_loaded + acc),
-=======
                     Some(dcv) => {
                         log::info!("Using `drag_coeff_vec` to calculate aero resistance.");
                         dcv.iter()
                             .fold(0. * uc::M2, |acc, dc| *dc * veh.drag_area_loaded + acc)
                     }
->>>>>>> 72f3f82a
                     None => {
                         rvs.drag_area_empty * self.train_config.cars_empty as f64
                             + rvs.drag_area_loaded * self.train_config.cars_loaded as f64
