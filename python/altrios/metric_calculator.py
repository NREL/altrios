--- conflicted
+++ resolved
@@ -35,11 +35,8 @@
     - `simulation_days`: Number of days included in these results (after any warm-start or cool-down 
     days were excluded)
 
-<<<<<<< HEAD
-=======
     - `annualize`: Whether to scale up output metrics to a full year's equivalent.
 
->>>>>>> 2cab6dea
     - `scenario_year`: Year that is being considered in this scenario.
 
     - `loco_pool`: `polars.DataFrame` defining the pool of locomotives that were available
