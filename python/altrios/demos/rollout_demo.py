# %%
import altrios as alt
from altrios import rollout, defaults, train_planner

import numpy as np
import matplotlib.pyplot as plt
import seaborn as sns
from pathlib import Path

sns.set_theme()

SHOW_PLOTS = alt.utils.show_plots()

# %

# %%


plot_dir = Path() / "plots"
# make the dir if it doesn't exist
plot_dir.mkdir(exist_ok=True)
File = defaults.DEMAND_FILE
#targets = [0,0.05,0.1,0.15,0.2,0.25,0.3,0.35,0.4,0.45,0.5,0.55,0.6,0.65,0.7,0.75, 0.8]
train_planner_config = train_planner.TrainPlannerConfig(
<<<<<<< HEAD
        cars_per_locomotive={"Default": 50},
        target_cars_per_train={"Default": 90})
=======
    cars_per_locomotive={"Default": 50},
    target_cars_per_train={"Default": 90})
>>>>>>> 31157e3c
targets = [0.5]
for target in targets:
    scenario_infos, metrics = rollout.simulate_prescribed_rollout(
        max_bel_share=target,
        number_of_years=1,
        results_folder=Path(__file__).parent / "results/case study/",
        demand_file=File,
        train_planner_config=train_planner_config,
        count_unused_locomotives=False,
        write_complete_results=False,
        freight_demand_percent_growth=0,
        save_interval=None,
        write_metrics=True,
        network_filename_path=alt.resources_root() / "networks/Taconite-NoBalloon.yaml"
    )

# %%
# Plotting code currently just plots the first year of a multi-year simulation.
to_plot = scenario_infos[0].sims.tolist()

if SHOW_PLOTS:

    for idx, sim in enumerate(to_plot[:10]):
        # sim = altc.SpeedLimitTrainSim.from_bincode(
        #     sim.to_bincode())  # to support linting
        fig, ax = plt.subplots(3, 1, sharex=True)

        loco0 = sim.loco_con.loco_vec.tolist()[0]

        # loco0 = altc.Locomotive.from_bincode(
        #     loco0.to_bincode())  # to support linting
        if len(sim.loco_con.loco_vec.tolist()) > 1:
            loco1 = sim.loco_con.loco_vec.tolist()[1]
            plt.suptitle(f"sim #: {idx}")

        if loco0.fc is not None:
            ax[0].plot(
                np.array(sim.history.time_seconds) / 3_600,
                np.array(loco0.fc.history.pwr_fuel_watts) / 1e6,
                # label='fuel'
            )
            # ax[0].plot(
            #     np.array(sim.history.time_seconds) / 3_600,
            #     np.array(loco0.history.pwr_out_watts) / 1e6,
        #     label='conv. loco. tractive'
            # )
            # ax[0].plot(
            #     np.array(sim.history.time_seconds) / 3_600,
            #     np.array(loco1.history.pwr_out_watts) / 1e6,
            #     label='BEL tractive'
            # )
            ax[0].set_ylabel("Single Loco.\nFuel Power [MW]")
            # ax[0].legend()

        if loco1.res is not None:
            ax[1].plot(np.array(sim.history.time_seconds) / 3_600, loco1.res.history.soc)
            ax[1].set_ylabel("SOC")

        ax[-1].plot(
            np.array(sim.history.time_seconds) / 3_600,
            sim.history.speed_meters_per_second,
            label="actual",
        )
        ax[-1].plot(
            np.array(sim.history.time_seconds) / 3_600,
            sim.history.speed_limit_meters_per_second,
            label="limit",
        )
        # ax[-1].plot(
        #     sim.history.time_seconds,
        #     sim.history.speed_target_meters_per_second,
        #     label='target',
        #     linestyle="-."
        # )
        ax[-1].legend()
        ax[-1].set_xlabel("Time [hr]")
        ax[-1].set_ylabel("Speed [m/s]")

        plt.tight_layout()
        plt.savefig(plot_dir / f"sim num {idx}.png")
        plt.savefig(plot_dir / f"sim num {idx}.svg")

# %%<|MERGE_RESOLUTION|>--- conflicted
+++ resolved
@@ -22,13 +22,8 @@
 File = defaults.DEMAND_FILE
 #targets = [0,0.05,0.1,0.15,0.2,0.25,0.3,0.35,0.4,0.45,0.5,0.55,0.6,0.65,0.7,0.75, 0.8]
 train_planner_config = train_planner.TrainPlannerConfig(
-<<<<<<< HEAD
-        cars_per_locomotive={"Default": 50},
-        target_cars_per_train={"Default": 90})
-=======
     cars_per_locomotive={"Default": 50},
     target_cars_per_train={"Default": 90})
->>>>>>> 31157e3c
 targets = [0.5]
 for target in targets:
     scenario_infos, metrics = rollout.simulate_prescribed_rollout(
