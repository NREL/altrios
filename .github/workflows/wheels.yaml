--- conflicted
+++ resolved
@@ -6,11 +6,7 @@
 
 jobs:
   call-tests:
-<<<<<<< HEAD
     uses: nrel/altrios/.github/workflows/tests.yaml@main
-=======
-    uses: nrel/altrios/.github/workflows/tests.yaml
->>>>>>> 5fab8fde
   build:
     name: build py3.${{ matrix.python-version }} on ${{ matrix.platform || matrix.os }}
     strategy:
