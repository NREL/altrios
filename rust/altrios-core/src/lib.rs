--- conflicted
+++ resolved
@@ -13,11 +13,7 @@
 //! handful of standard data formats as strings or file read/write operations using
 //! [traits::SerdeAPI].   
 //!
-<<<<<<< HEAD
-//! # Feature flags
-=======
 //! # Feature Flags
->>>>>>> 55e70501
 #![doc = document_features::document_features!()]
 
 #[macro_use]
