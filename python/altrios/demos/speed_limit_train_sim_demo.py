--- conflicted
+++ resolved
@@ -88,15 +88,12 @@
     False,
 )[0]
 
-<<<<<<< HEAD
 # Uncomment the following lines to overwrite `set_speed_train_sim_demo.py` `link_path`
 # link_path = alt.LinkPath([x.link_idx for x in timed_link_path.tolist()])
 # link_path.to_csv_file(alt.resources_root() / "demo_data/link_path.csv")
-alt.utils.set_log_level("DEBUG")
-=======
+
 # uncomment this line to see example of logging functionality
 # alt.utils.set_log_level("DEBUG")
->>>>>>> 02532178
 
 t0 = time.perf_counter()
 train_sim.walk_timed_path(
