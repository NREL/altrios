--- conflicted
+++ resolved
@@ -12,7 +12,6 @@
   idx_flip: 0
   link_idxs_lockout: []
 - elevs:
-<<<<<<< HEAD
   - elev: 0
     offset: 0.0
   - elev: 100
@@ -26,62 +25,6 @@
     offset: 50000
   idx_curr: 1
   idx_flip: 3
-=======
-    - offset: 0.0
-      elev: 201.489
-    - offset: 50000.0
-      elev: 301.489
-  headings:
-    - offset: 0.0
-      heading: 0
-    - offset: 50000.0
-      heading: 0
-  speed_sets:
-    - speed_limits:
-        - offset_start: 0.0
-          offset_end: 50000.0
-          speed: 6.7056
-      speed_params: []
-      train_type: Freight
-      is_head_end: false
-    - speed_limits:
-        - offset_start: 0.0
-          offset_end: 50000.0
-          speed: 6.7056
-      speed_params: []
-      train_type: Passenger
-      is_head_end: false
-    - speed_limits:
-        - offset_start: 0.0
-          offset_end: 50000.0
-          speed: 6.7056
-      speed_params: []
-      train_type: Intermodal
-      is_head_end: false
-    - speed_limits:
-        - offset_start: 0.0
-          offset_end: 50000.0
-          speed: 6.7056
-      speed_params: []
-      train_type: HighSpeedPassenger
-      is_head_end: false
-    - speed_limits:
-        - offset_start: 0.0
-          offset_end: 50000.0
-          speed: 6.7056
-      speed_params: []
-      train_type: TiltTrain
-      is_head_end: false
-    - speed_limits:
-        - offset_start: 0.0
-          offset_end: 50000.0
-          speed: 6.7056
-      speed_params: []
-      train_type: Commuter
-      is_head_end: false
-  cat_power_limits: []
-  length: 50000.0
->>>>>>> f824fcf9
   idx_next: 2
   idx_next_alt: 2
   idx_prev: 0
@@ -90,21 +33,6 @@
   idx_flip: 3
   link_idxs_lockout: []
 - elevs:
-<<<<<<< HEAD
-  - elev: 100
-    offset: 0.0
-  - elev: 100
-    offset: 1
-  headings:
-  - Elev: 100
-    heading: 0
-    offset: 0.0
-  - Elev: 100
-    heading: 0
-    offset: 1
-  idx_curr: 2
-  idx_flip: 4
-=======
     - offset: 0.0
       elev: 301.489
     - offset: 8.20607949252401
@@ -115,56 +43,66 @@
     - offset: 8.20607949252401
       heading: 0
   speed_sets:
-    - speed_limits:
-        - offset_start: 0.0
-          offset_end: 8.20607949252401
-          speed: 6.7056
-      speed_params: []
-      train_type: Freight
-      is_head_end: false
-    - speed_limits:
-        - offset_start: 0.0
-          offset_end: 8.20607949252401
-          speed: 6.7056
-      speed_params: []
-      train_type: Passenger
-      is_head_end: false
-    - speed_limits:
-        - offset_start: 0.0
-          offset_end: 8.20607949252401
-          speed: 6.7056
-      speed_params: []
-      train_type: Intermodal
-      is_head_end: false
-    - speed_limits:
-        - offset_start: 0.0
-          offset_end: 8.20607949252401
-          speed: 6.7056
-      speed_params: []
-      train_type: HighSpeedPassenger
-      is_head_end: false
-    - speed_limits:
-        - offset_start: 0.0
-          offset_end: 8.20607949252401
-          speed: 6.7056
-      speed_params: []
-      train_type: TiltTrain
-      is_head_end: false
-    - speed_limits:
-        - offset_start: 0.0
-          offset_end: 8.20607949252401
-          speed: 6.7056
-      speed_params: []
-      train_type: Commuter
-      is_head_end: false
-  cat_power_limits: []
-  length: 8.20607949252401
->>>>>>> f824fcf9
+  - is_head_end: false
+    speed_limits:
+    - offset_end: 50000
+      offset_start: 0
+      speed: 6.7056
+    speed_params: []
+    train_type: Freight
+  - is_head_end: false
+    speed_limits:
+    - offset_end: 50000
+      offset_start: 0
+      speed: 6.7056
+    speed_params: []
+    train_type: Passenger
+  - is_head_end: false
+    speed_limits:
+    - offset_end: 50000
+      offset_start: 0
+      speed: 6.7056
+    speed_params: []
+    train_type: Intermodal
+  - is_head_end: false
+    speed_limits:
+    - offset_end: 50000
+      offset_start: 0
+      speed: 6.7056
+    speed_params: []
+    train_type: HighSpeedPassenger
+  - is_head_end: false
+    speed_limits:
+    - offset_end: 50000
+      offset_start: 0
+      speed: 6.7056
+    speed_params: []
+    train_type: TiltTrain
+  - is_head_end: false
+    speed_limits:
+    - offset_end: 50000
+      offset_start: 0
+      speed: 6.7056
+    speed_params: []
+    train_type: Commuter
+- elevs:
+  - elev: 100
+    offset: 0.0
+  - elev: 100
+    offset: 1
+  headings:
+  - Elev: 100
+    heading: 0
+    offset: 0.0
+  - Elev: 100
+    heading: 0
+    offset: 1
+  idx_curr: 2
+  idx_flip: 4
   idx_next: 0
   idx_next_alt: 0
   idx_prev: 1
   idx_prev_alt: 0
-<<<<<<< HEAD
   length: 1
   osm_id: '1115605723_2'
   speed_sets:
@@ -224,66 +162,6 @@
     offset: 50000
   idx_curr: 3
   idx_flip: 1
-=======
-  idx_curr: 2
-  idx_flip: 4
-  link_idxs_lockout: []
-- elevs:
-    - offset: 0.0
-      elev: 301.489
-    - offset: 50000.0
-      elev: 201.489
-  headings:
-    - offset: 0.0
-      heading: 0
-    - offset: 50000.0
-      heading: 0
-  speed_sets:
-    - speed_limits:
-        - offset_start: 0.0
-          offset_end: 50000.0
-          speed: 6.7056
-      speed_params: []
-      train_type: Freight
-      is_head_end: false
-    - speed_limits:
-        - offset_start: 0.0
-          offset_end: 50000.0
-          speed: 6.7056
-      speed_params: []
-      train_type: Passenger
-      is_head_end: false
-    - speed_limits:
-        - offset_start: 0.0
-          offset_end: 50000.0
-          speed: 6.7056
-      speed_params: []
-      train_type: Intermodal
-      is_head_end: false
-    - speed_limits:
-        - offset_start: 0.0
-          offset_end: 50000.0
-          speed: 6.7056
-      speed_params: []
-      train_type: HighSpeedPassenger
-      is_head_end: false
-    - speed_limits:
-        - offset_start: 0.0
-          offset_end: 50000.0
-          speed: 6.7056
-      speed_params: []
-      train_type: TiltTrain
-      is_head_end: false
-    - speed_limits:
-        - offset_start: 0.0
-          offset_end: 50000.0
-          speed: 6.7056
-      speed_params: []
-      train_type: Commuter
-      is_head_end: false
-  cat_power_limits: []
-  length: 500.0
->>>>>>> f824fcf9
   idx_next: 4
   idx_next_alt: 0
   idx_prev: 0
@@ -292,21 +170,6 @@
   idx_flip: 1
   link_idxs_lockout: []
 - elevs:
-<<<<<<< HEAD
-  - elev: 0
-    offset: 0.0
-  - elev: 0
-    offset: 1
-  headings:
-  - Elev: 283.064
-    heading: 0
-    offset: 0.0
-  - Elev: 283.417
-    heading: 0
-    offset: 1
-  idx_curr: 4
-  idx_flip: 2
-=======
     - offset: 0.0
       elev: 201.489
     - offset: 233.1767806956755
@@ -317,56 +180,66 @@
     - offset: 233.1767806956755
       heading: 0
   speed_sets:
-    - speed_limits:
-        - offset_start: 0.0
-          offset_end: 233.1767806956755
-          speed: 6.7056
-      speed_params: []
-      train_type: Freight
-      is_head_end: false
-    - speed_limits:
-        - offset_start: 0.0
-          offset_end: 233.1767806956755
-          speed: 6.7056
-      speed_params: []
-      train_type: Passenger
-      is_head_end: false
-    - speed_limits:
-        - offset_start: 0.0
-          offset_end: 233.1767806956755
-          speed: 6.7056
-      speed_params: []
-      train_type: Intermodal
-      is_head_end: false
-    - speed_limits:
-        - offset_start: 0.0
-          offset_end: 233.1767806956755
-          speed: 6.7056
-      speed_params: []
-      train_type: HighSpeedPassenger
-      is_head_end: false
-    - speed_limits:
-        - offset_start: 0.0
-          offset_end: 233.1767806956755
-          speed: 6.7056
-      speed_params: []
-      train_type: TiltTrain
-      is_head_end: false
-    - speed_limits:
-        - offset_start: 0.0
-          offset_end: 233.1767806956755
-          speed: 6.7056
-      speed_params: []
-      train_type: Commuter
-      is_head_end: false
-  cat_power_limits: []
-  length: 233.1767806956755
->>>>>>> f824fcf9
+  - is_head_end: false
+    speed_limits:
+    - offset_end: 50000
+      offset_start: 0
+      speed: 6.7056
+    speed_params: []
+    train_type: Freight
+  - is_head_end: false
+    speed_limits:
+    - offset_end: 50000
+      offset_start: 0
+      speed: 6.7056
+    speed_params: []
+    train_type: Passenger
+  - is_head_end: false
+    speed_limits:
+    - offset_end: 50000
+      offset_start: 0
+      speed: 6.7056
+    speed_params: []
+    train_type: Intermodal
+  - is_head_end: false
+    speed_limits:
+    - offset_end: 50000
+      offset_start: 0
+      speed: 6.7056
+    speed_params: []
+    train_type: HighSpeedPassenger
+  - is_head_end: false
+    speed_limits:
+    - offset_end: 50000
+      offset_start: 0
+      speed: 6.7056
+    speed_params: []
+    train_type: TiltTrain
+  - is_head_end: false
+    speed_limits:
+    - offset_end: 50000
+      offset_start: 0
+      speed: 6.7056
+    speed_params: []
+    train_type: Commuter
+- elevs:
+  - elev: 0
+    offset: 0.0
+  - elev: 0
+    offset: 1
+  headings:
+  - Elev: 283.064
+    heading: 0
+    offset: 0.0
+  - Elev: 283.417
+    heading: 0
+    offset: 1
+  idx_curr: 4
+  idx_flip: 2
   idx_next: 0
   idx_next_alt: 0
   idx_prev: 3
   idx_prev_alt: 0
-<<<<<<< HEAD
   length: 1
   osm_id: '315697593_4'
   speed_sets:
@@ -411,9 +284,4 @@
       offset_start: 0
       speed: 6.7056
     speed_params: []
-    train_type: Commuter
-=======
-  idx_curr: 4
-  idx_flip: 2
-  link_idxs_lockout: []
->>>>>>> f824fcf9
+    train_type: Commuter