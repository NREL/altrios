--- conflicted
+++ resolved
@@ -97,13 +97,6 @@
 
         let mut train_state = train_state.clone();
         let mut train_res = train_res.clone();
-<<<<<<< HEAD
-        train_state.offset = path_tpc.offset_end();
-        train_state.speed = si::Velocity::ZERO;
-        train_res
-            .update_res(&mut train_state, path_tpc, &Dir::Unk)
-            .with_context(|| format_dbg!())?;
-=======
         // `update_unchecked` is needed here because `solve_required_pwr` also calls this
         train_state
             .offset
@@ -112,7 +105,6 @@
             .speed
             .update_unchecked(si::Velocity::ZERO, || format_dbg!())?;
         train_res.update_res(&mut train_state, path_tpc, &Dir::Unk)?;
->>>>>>> b9f7adcd
         let speed_points = path_tpc.speed_points();
         let mut idx = path_tpc.speed_points().len();
 
@@ -130,13 +122,6 @@
                     }
                     let speed_limit = speed_points[idx].speed_limit.abs();
 
-<<<<<<< HEAD
-                    train_state.offset = bp_curr.offset;
-                    train_state.speed = bp_curr.speed_limit;
-                    train_res
-                        .update_res(&mut train_state, path_tpc, &Dir::Bwd)
-                        .with_context(|| format_dbg!())?;
-=======
                     train_state
                         .offset
                         .update_unchecked(bp_curr.offset, || format_dbg!())?;
@@ -144,7 +129,6 @@
                         .speed
                         .update_unchecked(bp_curr.speed_limit, || format_dbg!())?;
                     train_res.update_res(&mut train_state, path_tpc, &Dir::Bwd)?;
->>>>>>> b9f7adcd
 
                     ensure!(
                         fric_brake.force_max + train_state.res_net()? > si::Force::ZERO,
